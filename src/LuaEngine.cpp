--- conflicted
+++ resolved
@@ -42,7 +42,6 @@
 
 /*
  * Attribute: ticks
-<<<<<<< HEAD
  *
  * Number of milliseconds since Pioneer was started. This should be used for
  * debugging purposes only (eg timing) and should never be used for game logic
@@ -83,29 +82,7 @@
 }
 
 /*
- * Attribute: userdir
- *
- * The Pioneer configuration directory (should be writable).
- *
- * Availability:
- *
- *   alpha 14
- *
- * Status:
- *
- *   deprecated
- */
-static int l_engine_attr_userdir(lua_State *l)
-{
-	const std::string &userdir = FileSystem::GetUserDir();
-	lua_pushlstring(l, userdir.c_str(), userdir.size());
-	return 1;
-}
-
-/*
  * Attribute: version
-=======
->>>>>>> db945898
  *
  * String describing the version of Pioneer
  *
@@ -172,7 +149,6 @@
 		{ "rand",    l_engine_attr_rand    },
 		{ "ticks",   l_engine_attr_ticks   },
 		{ "ui",      l_engine_attr_ui      },
-		{ "userdir", l_engine_attr_userdir },
 		{ "version", l_engine_attr_version },
 		{ 0, 0 }
 	};
