--- conflicted
+++ resolved
@@ -8,11 +8,7 @@
 #include "GeoSphereStyle.h"
 #include "Planet.h"
 
-<<<<<<< HEAD
-//#ifdef DEBUG
-=======
 #if OBJECTVIEWER
->>>>>>> f2d735fc
 
 ObjectViewerView::ObjectViewerView(): View()
 {
@@ -176,4 +172,4 @@
 	}
 }
 
-//#endif+#endif