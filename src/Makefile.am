## Process this file with automake to produce Makefile.in
<<<<<<< HEAD
SUBDIRS = collider gui graphics galaxy newmodel terrain text ui
=======
SUBDIRS = collider gui graphics galaxy terrain text ui
>>>>>>> 23990e4b

include $(top_srcdir)/Makefile.common

AM_CFLAGS += $(WARN_CFLAGS)
AM_CPPFLAGS += $(WARN_CPPFLAGS)
AM_CXXFLAGS += $(WARN_CXXFLAGS)

bin_PROGRAMS = pioneer modelviewer
noinst_HEADERS = \
	Aabb.h \
	AmbientSounds.h \
	Background.h \
	BezierCurve.h \
	Body.h \
	BufferObject.h \
	ByteRange.h \
	Camera.h \
	CargoBody.h \
	ChatForm.h \
	CityOnPlanet.h \
	Color.h \
	CommodityTradeWidget.h \
	CRC32.h \
	DeadVideoLink.h \
	DeleteEmitter.h \
	DynamicBody.h \
	EquipSet.h \
	EquipType.h \
	FaceVideoLink.h \
	FileSelectorWidget.h \
	FileSystem.h \
	FontCache.h \
	FontConfig.h \
	Form.h \
	FormController.h \
	Frame.h \
	GalacticView.h \
	Game.h \
	GameLoaderSaver.h \
	GameMenuView.h \
	GeoSphere.h \
	HyperspaceCloud.h \
	InfoView.h \
	IniConfig.h \
	GameConfig.h \
	KeyBindings.h \
	Lang.h \
	LangStrings.inc.h \
	Light.h \
	LmrModel.h \
	LuaBody.h \
	LuaCargoBody.h \
	LuaChatForm.h \
	LuaComms.h \
	LuaConsole.h \
	LuaConstants.h \
	LuaEngine.h \
	LuaEquipType.h \
	LuaEventQueue.h \
	LuaFormat.h \
	LuaGame.h \
	LuaLang.h \
	LuaMatrix.h \
	LuaVector.h \
	LuaFixed.h \
	LuaManager.h \
	LuaMusic.h \
	LuaNameGen.h \
	LuaObject.h \
	LuaPlanet.h \
	LuaPlayer.h \
	LuaRand.h \
	LuaSystemBody.h \
	LuaSystemPath.h \
	LuaSerializer.h \
	LuaShip.h \
	LuaShipType.h \
	LuaSpace.h \
	LuaSpaceStation.h \
	LuaStar.h \
	LuaStarSystem.h \
	LuaTimer.h \
	LuaUtils.h \
	MarketAgent.h \
	MathUtil.h \
	Missile.h \
	ModelBody.h \
	ModManager.h \
	Object.h \
	ObjectViewerView.h \
	PersistSystemData.h \
	Pi.h \
	Planet.h \
	Player.h \
	Polit.h \
	Projectile.h \
	Quaternion.h \
	RefCounted.h \
	RefList.h \
	SDLWrappers.h \
	SectorView.h \
	Serializer.h \
	StationAdvertForm.h \
	StationBulletinBoardForm.h \
	StationCommodityMarketForm.h \
	StationPoliceForm.h \
	StationServicesForm.h \
	StationShipEquipmentForm.h \
	StationShipMarketForm.h \
	StationShipRepairForm.h \
	StationShipViewForm.h \
	StationShipyardForm.h \
	StringF.h \
	StringRange.h \
	Sfx.h \
	Ship.h \
	ShipAICmd.h \
	ShipController.h \
	ShipCpanel.h \
	ShipCpanelMultiFuncDisplays.h \
	ShipFlavour.h \
	ShipSpinnerWidget.h \
	ShipType.h \
	Sound.h \
	SoundMusic.h \
	Space.h \
	SpaceStation.h \
	SpaceStationView.h \
	Star.h \
	SystemInfoView.h \
	SystemView.h \
	TerrainBody.h \
	VideoLink.h \
	View.h \
	WorldView.h \
	WorldViewCamera.h \
	SmartPtr.h \
	buildopts.h \
	fixed.h \
	gameconsts.h \
	libs.h \
	matrix4x4.h \
	mtrand.h \
	perlin.h \
	utils.h \
	vector2.h \
	vector3.h \
	enum_table.h

pioneer_SOURCES	= \
	AmbientSounds.cpp \
	Background.cpp \
	Body.cpp \
	Camera.cpp \
	CargoBody.cpp \
	Color.cpp \
	ChatForm.cpp \
	CityOnPlanet.cpp \
	CommodityTradeWidget.cpp \
	CRC32.cpp \
	DeadVideoLink.cpp \
	DynamicBody.cpp \
	EquipType.cpp \
	FaceVideoLink.cpp \
	FileSelectorWidget.cpp \
	FileSourceZip.cpp \
	FileSystem.cpp \
	FontCache.cpp \
	FontConfig.cpp \
	FormController.cpp \
	Frame.cpp \
	GalacticView.cpp \
	Game.cpp \
	GameLoaderSaver.cpp \
	GameMenuView.cpp \
	GeoSphere.cpp \
	HyperspaceCloud.cpp \
	InfoView.cpp \
	IniConfig.cpp \
	GameConfig.cpp \
	KeyBindings.cpp \
	Light.cpp \
	Lang.cpp \
	LmrModel.cpp \
	LuaBody.cpp \
	LuaCargoBody.cpp \
	LuaChatForm.cpp \
	LuaComms.cpp \
	LuaConsole.cpp \
	LuaConstants.cpp \
	LuaEngine.cpp \
	LuaEquipType.cpp \
	LuaEventQueue.cpp \
	LuaFormat.cpp \
	LuaGame.cpp \
	LuaLang.cpp \
	LuaMatrix.cpp \
	LuaVector.cpp \
	LuaFixed.cpp \
	LuaManager.cpp \
	LuaMusic.cpp \
	LuaNameGen.cpp \
	LuaObject.cpp \
	LuaPlanet.cpp \
	LuaPlayer.cpp \
	LuaRand.cpp \
	LuaSystemBody.cpp \
	LuaSystemPath.cpp \
	LuaSerializer.cpp \
	LuaShip.cpp \
	LuaShipType.cpp \
	LuaSpace.cpp \
	LuaSpaceStation.cpp \
	LuaStar.cpp \
	LuaStarSystem.cpp \
	LuaTimer.cpp \
	LuaUtils.cpp \
	MarketAgent.cpp \
	MathUtil.cpp \
	Missile.cpp \
	ModelBody.cpp \
	ModManager.cpp \
	ObjectViewerView.cpp \
	Pi.cpp \
	Planet.cpp \
	Player.cpp \
	Polit.cpp \
	Projectile.cpp \
	SDLWrappers.cpp \
	SectorView.cpp \
	Serializer.cpp \
	StationAdvertForm.cpp \
	StationBulletinBoardForm.cpp \
	StationCommodityMarketForm.cpp \
	StationPoliceForm.cpp \
	StationServicesForm.cpp \
	StationShipEquipmentForm.cpp \
	StationShipMarketForm.cpp \
	StationShipRepairForm.cpp \
	StationShipViewForm.cpp \
	StationShipyardForm.cpp \
	StringF.cpp \
	Sfx.cpp \
	Ship-AI.cpp \
	Ship.cpp \
	ShipAICmd.cpp \
	ShipController.cpp \
	ShipCpanel.cpp \
	ShipCpanelMultiFuncDisplays.cpp \
	ShipFlavour.cpp \
	ShipSpinnerWidget.cpp \
	ShipType.cpp \
	Sound.cpp \
	SoundMusic.cpp \
	Space.cpp \
	SpaceStation.cpp \
	SpaceStationView.cpp \
	Star.cpp \
	SystemInfoView.cpp \
	SystemView.cpp \
	TerrainBody.cpp \
	View.cpp \
	WorldView.cpp \
	WorldViewCamera.cpp \
	main.cpp \
	mtrand.cpp \
	perlin.cpp \
	utils.cpp \
	enum_table.cpp

pioneer_LDADD = \
	../contrib/miniz/libminiz.a \
	../contrib/jenkins/libjenkins.a \
	collider/libcollider.a \
	text/libtext.a \
	gui/libgui.a \
	graphics/libgraphics.a \
	galaxy/libgalaxy.a \
<<<<<<< HEAD
	newmodel/libnewmodel.a \
=======
>>>>>>> 23990e4b
	terrain/libterrain.a \
	ui/libui.a

pioneer_LDADD += \
	$(FREETYPE_LIBS) $(GLEW_LIBS) $(GLU_LIBS) $(GL_LIBS) \
	$(SDL_LIBS) $(SIGC_LIBS) $(LUA_LIBS) $(VORBIS_LIBS) \
	$(PNG_LIBS) $(ASSIMP_LIBS)

if !HAVE_LUA
pioneer_LDADD += ../contrib/lua/liblua.a
endif

modelviewer_SOURCES = \
	Color.cpp \
	CRC32.cpp \
	FileSourceZip.cpp \
	FileSystem.cpp \
	FontCache.cpp \
	FontConfig.cpp \
	IniConfig.cpp \
	Lang.cpp \
	Light.cpp \
	LuaMatrix.cpp \
	LuaVector.cpp \
	LuaFixed.cpp \
	LmrModel.cpp \
	LuaConstants.cpp \
	LuaModelViewer.cpp \
	LuaUtils.cpp \
	ModManager.cpp \
	EquipType.cpp \
	ShipType.cpp \
	SDLWrappers.cpp \
	StringF.cpp \
	perlin.cpp \
	utils.cpp \
	enum_table.cpp
<<<<<<< HEAD

modelviewer_LDADD = \
	../contrib/miniz/libminiz.a \
=======
modelviewer_LDADD = \
	../contrib/miniz/libminiz.a \
	../contrib/jenkins/libjenkins.a \
>>>>>>> 23990e4b
	collider/libcollider.a \
	text/libtext.a \
	gui/libgui.a \
	graphics/libgraphics.a \
	terrain/libterrain.a \
	ui/libui.a \
<<<<<<< HEAD
	newmodel/libnewmodel.a

modelviewer_LDADD += \
	$(FREETYPE_LIBS) $(GLEW_LIBS) $(GLU_LIBS) $(GL_LIBS) \
	$(SDL_LIBS) $(SIGC_LIBS) $(LUA_LIBS) \
	$(PNG_LIBS) $(ASSIMP_LIBS)

=======
		    $(FREETYPE_LIBS) $(GLEW_LIBS) $(GLU_LIBS) $(GL_LIBS) \
		    $(SDL_LIBS) $(SIGC_LIBS) $(LUA_LIBS) $(PNG_LIBS)
>>>>>>> 23990e4b
if !HAVE_LUA
modelviewer_LDADD += ../contrib/lua/liblua.a
endif

check_PROGRAMS = tests uitest
tests_SOURCES = \
	StringF.cpp \
	tests.cpp \
	test_Frame.cpp \
	test_StringF.cpp \
	FileSystem.cpp \
	FileSystemPosix.cpp \
	test_FileSystem.cpp
<<<<<<< HEAD
tests_LDADD = collider/libcollider.a gui/libgui.a graphics/libgraphics.a terrain/libterrain.a
uitest_SOURCES = \
	uitest.cpp \
	Color.cpp \
	FileSystem.cpp \
	FileSystemPosix.cpp \
	SDLWrappers.cpp
uitest_LDADD = ui/libui.a gui/libgui.a text/libtext.a graphics/libgraphics.a \
	$(FREETYPE_LIBS) $(GLEW_LIBS) $(GLU_LIBS) $(GL_LIBS) \
	$(SDL_LIBS) $(SIGC_LIBS) $(LUA_LIBS) $(PNG_LIBS)

TESTS = tests
=======
TESTS = tests
tests_LDADD = collider/libcollider.a gui/libgui.a graphics/libgraphics.a terrain/libterrain.a
>>>>>>> 23990e4b

uitest_SOURCES = \
	uitest.cpp \
	Color.cpp \
	FileSystem.cpp \
	FileSystemPosix.cpp \
	SDLWrappers.cpp
uitest_LDADD = ui/libui.a gui/libgui.a text/libtext.a graphics/libgraphics.a \
	$(FREETYPE_LIBS) $(GLEW_LIBS) $(GLU_LIBS) $(GL_LIBS) \
	$(SDL_LIBS) $(SIGC_LIBS) $(LUA_LIBS) $(PNG_LIBS)


INCLUDES = -isystem @top_srcdir@/contrib
if !HAVE_LUA
INCLUDES += -isystem @top_srcdir@/contrib/lua
endif

if BUILD_WIN32
    pioneer_LDADD += ../win32/src/libwin32.a $(MINGW_LIBS)
    modelviewer_LDADD += ../win32/src/libwin32.a $(MINGW_LIBS)
endif

if BUILD_POSIX
    pioneer_SOURCES += FileSystemPosix.cpp
    modelviewer_SOURCES += FileSystemPosix.cpp
endif<|MERGE_RESOLUTION|>--- conflicted
+++ resolved
@@ -1,9 +1,5 @@
 ## Process this file with automake to produce Makefile.in
-<<<<<<< HEAD
-SUBDIRS = collider gui graphics galaxy newmodel terrain text ui
-=======
 SUBDIRS = collider gui graphics galaxy terrain text ui
->>>>>>> 23990e4b
 
 include $(top_srcdir)/Makefile.common
 
@@ -282,17 +278,13 @@
 	gui/libgui.a \
 	graphics/libgraphics.a \
 	galaxy/libgalaxy.a \
-<<<<<<< HEAD
-	newmodel/libnewmodel.a \
-=======
->>>>>>> 23990e4b
 	terrain/libterrain.a \
 	ui/libui.a
 
 pioneer_LDADD += \
 	$(FREETYPE_LIBS) $(GLEW_LIBS) $(GLU_LIBS) $(GL_LIBS) \
 	$(SDL_LIBS) $(SIGC_LIBS) $(LUA_LIBS) $(VORBIS_LIBS) \
-	$(PNG_LIBS) $(ASSIMP_LIBS)
+	$(PNG_LIBS)
 
 if !HAVE_LUA
 pioneer_LDADD += ../contrib/lua/liblua.a
@@ -307,14 +299,13 @@
 	FontConfig.cpp \
 	IniConfig.cpp \
 	Lang.cpp \
-	Light.cpp \
 	LuaMatrix.cpp \
 	LuaVector.cpp \
 	LuaFixed.cpp \
 	LmrModel.cpp \
-	LuaConstants.cpp \
 	LuaModelViewer.cpp \
 	LuaUtils.cpp \
+	LuaConstants.cpp \
 	ModManager.cpp \
 	EquipType.cpp \
 	ShipType.cpp \
@@ -323,33 +314,17 @@
 	perlin.cpp \
 	utils.cpp \
 	enum_table.cpp
-<<<<<<< HEAD
-
-modelviewer_LDADD = \
-	../contrib/miniz/libminiz.a \
-=======
 modelviewer_LDADD = \
 	../contrib/miniz/libminiz.a \
 	../contrib/jenkins/libjenkins.a \
->>>>>>> 23990e4b
 	collider/libcollider.a \
 	text/libtext.a \
 	gui/libgui.a \
 	graphics/libgraphics.a \
 	terrain/libterrain.a \
 	ui/libui.a \
-<<<<<<< HEAD
-	newmodel/libnewmodel.a
-
-modelviewer_LDADD += \
-	$(FREETYPE_LIBS) $(GLEW_LIBS) $(GLU_LIBS) $(GL_LIBS) \
-	$(SDL_LIBS) $(SIGC_LIBS) $(LUA_LIBS) \
-	$(PNG_LIBS) $(ASSIMP_LIBS)
-
-=======
 		    $(FREETYPE_LIBS) $(GLEW_LIBS) $(GLU_LIBS) $(GL_LIBS) \
 		    $(SDL_LIBS) $(SIGC_LIBS) $(LUA_LIBS) $(PNG_LIBS)
->>>>>>> 23990e4b
 if !HAVE_LUA
 modelviewer_LDADD += ../contrib/lua/liblua.a
 endif
@@ -363,8 +338,9 @@
 	FileSystem.cpp \
 	FileSystemPosix.cpp \
 	test_FileSystem.cpp
-<<<<<<< HEAD
+TESTS = tests
 tests_LDADD = collider/libcollider.a gui/libgui.a graphics/libgraphics.a terrain/libterrain.a
+
 uitest_SOURCES = \
 	uitest.cpp \
 	Color.cpp \
@@ -375,22 +351,6 @@
 	$(FREETYPE_LIBS) $(GLEW_LIBS) $(GLU_LIBS) $(GL_LIBS) \
 	$(SDL_LIBS) $(SIGC_LIBS) $(LUA_LIBS) $(PNG_LIBS)
 
-TESTS = tests
-=======
-TESTS = tests
-tests_LDADD = collider/libcollider.a gui/libgui.a graphics/libgraphics.a terrain/libterrain.a
->>>>>>> 23990e4b
-
-uitest_SOURCES = \
-	uitest.cpp \
-	Color.cpp \
-	FileSystem.cpp \
-	FileSystemPosix.cpp \
-	SDLWrappers.cpp
-uitest_LDADD = ui/libui.a gui/libgui.a text/libtext.a graphics/libgraphics.a \
-	$(FREETYPE_LIBS) $(GLEW_LIBS) $(GLU_LIBS) $(GL_LIBS) \
-	$(SDL_LIBS) $(SIGC_LIBS) $(LUA_LIBS) $(PNG_LIBS)
-
 
 INCLUDES = -isystem @top_srcdir@/contrib
 if !HAVE_LUA
@@ -405,4 +365,4 @@
 if BUILD_POSIX
     pioneer_SOURCES += FileSystemPosix.cpp
     modelviewer_SOURCES += FileSystemPosix.cpp
-endif+endif
