--- conflicted
+++ resolved
@@ -225,7 +225,6 @@
 }
 
 /*
-<<<<<<< HEAD
  * Method: SetFuelPercent
  *
  * Sets the thruster fuel tank of the ship to the given precentage of its maximum.
@@ -250,29 +249,10 @@
  *  experimental
  */
 static int l_ship_set_fuel_percent(lua_State *l)
-=======
- * Method: Explode
- *
- * Destroys the ship in an explosion
- *
- * > ship:Explode()
- *
- * Availability:
- * 
- * 	alpha 20
- *
- * Status:
- *
- * 	experimental
- */
-
-static int l_ship_explode(lua_State *l)
->>>>>>> 793a8ea0
 {
 	LUA_DEBUG_START(l);
 
 	Ship *s = LuaShip::GetFromLua(1);
-<<<<<<< HEAD
 
 	float percent = 100;
 	if (lua_isnumber(l, 2)) {
@@ -285,12 +265,37 @@
 	}
 
 	s->SetFuel(percent/100.f);
-=======
+
+	LUA_DEBUG_END(l, 0);
+
+	return 0;
+}
+
+/*
+ * Method: Explode
+ *
+ * Destroys the ship in an explosion
+ *
+ * > ship:Explode()
+ *
+ * Availability:
+ * 
+ * 	alpha 20
+ *
+ * Status:
+ *
+ * 	experimental
+ */
+
+static int l_ship_explode(lua_State *l)
+{
+	LUA_DEBUG_START(l);
+
+	Ship *s = LuaShip::GetFromLua(1);
 	
 	Pi::game->GetSpace()->KillBody(dynamic_cast<Body*>(s));
 	Sfx::Add(s, Sfx::TYPE_EXPLOSION);
 	Sound::BodyMakeNoise(s, "Explosion_1", 1.0f);
->>>>>>> 793a8ea0
 
 	LUA_DEBUG_END(l, 0);
 
@@ -1327,8 +1332,6 @@
 		{ "GetStats", l_ship_get_stats },
 		{ "SetShipType", l_ship_set_type },
 		{ "SetHullPercent", l_ship_set_hull_percent },
-		{ "Explode", l_ship_explode },
-
 		{ "SetFuelPercent", l_ship_set_fuel_percent },
 
 		{ "SetLabel",           l_ship_set_label            },
@@ -1350,6 +1353,8 @@
 		{ "GetDockedWith", l_ship_get_docked_with },
 		{ "Undock",        l_ship_undock          },
 
+		{ "Explode", l_ship_explode },
+
 		{ "AIKill",             l_ship_ai_kill               },
 		{ "AIFlyTo",            l_ship_ai_fly_to             },
 		{ "AIDockWith",         l_ship_ai_dock_with          },
