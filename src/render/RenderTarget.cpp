--- conflicted
+++ resolved
@@ -26,21 +26,12 @@
 	}
 }
 
-<<<<<<< HEAD
-RenderTarget::RenderTarget(unsigned int w, unsigned int h, GLenum target, const Texture::Format &format) :
-	Texture(target, format, CLAMP, LINEAR, false),
-    m_fbo(0)
-{
-	glGenFramebuffersEXT(1, &m_fbo);
-	glBindFramebuffer(GL_FRAMEBUFFER_EXT, m_fbo);
-=======
 RenderTarget::RenderTarget(unsigned int w, unsigned int h, GLenum target, const Texture::Format &format, bool wantMipmaps) :
 	Texture(target, format, CLAMP, LINEAR, wantMipmaps),
     m_fbo(0)
 {
 	glGenFramebuffersEXT(1, &m_fbo);
 	glBindFramebufferEXT(GL_FRAMEBUFFER_EXT, m_fbo);
->>>>>>> 80066ffc
 
 	CreateFromArray(0, w, h);
 
