#include "libs.h"
#include "Pi.h"
#include "Projectile.h"
#include "Frame.h"
#include "StarSystem.h"
#include "Space.h"
#include "Serializer.h"
#include "collider/collider.h"
#include "CargoBody.h"
#include "Planet.h"
#include "Sfx.h"
#include "Ship.h"
#include "TextureCache.h"
#include "Pi.h"
#include "Game.h"
#include "render/Material.h"
#include "render/Render.h"
#include "render/Renderer.h"

Projectile::Projectile(): Body()
{
	m_orient = matrix4x4d::Identity();
	m_type = 1;
	m_age = 0;
	m_parent = 0;
	m_flags |= FLAG_DRAW_LAST;

	m_prog = new Render::Shader("flat", "#define TEXTURE0 1\n");

	m_sideTex = Pi::textureCache->GetBillboardTexture(PIONEER_DATA_DIR "/textures/laser.png");
	m_glowTex = Pi::textureCache->GetBillboardTexture(PIONEER_DATA_DIR "/textures/halo.png");

	//zero at projectile center
	//+x down
	//+y right
	//+z forwards (or projectile direction)
	const float w = 0.25f;

	vector3f one(0.f, -w, 0.f); //top left
	vector3f two(0.f,  w, 0.f); //top right
	vector3f three(0.f,  w, -1.f); //bottom right
	vector3f four(0.f, -w, -1.f); //bottom left

	//add four intersecting planes to create a volumetric effect
	for (int i=0; i < 4; i++) {
		m_verts.push_back(Vertex(one, 0.f, 1.f));
		m_verts.push_back(Vertex(two, 1.f, 1.f));
		m_verts.push_back(Vertex(three, 1.f, 0.f));

		m_verts.push_back(Vertex(three, 1.f, 0.f));
		m_verts.push_back(Vertex(four, 0.f, 0.f));
		m_verts.push_back(Vertex(one, 0.f, 1.f));

		one.ArbRotate(vector3f(0.f, 0.f, 1.f), DEG2RAD(45.f));
		two.ArbRotate(vector3f(0.f, 0.f, 1.f), DEG2RAD(45.f));
		three.ArbRotate(vector3f(0.f, 0.f, 1.f), DEG2RAD(45.f));
		four.ArbRotate(vector3f(0.f, 0.f, 1.f), DEG2RAD(45.f));
	}

	//create quads for viewing on end
	//these are added in the same vertex array to avoid a
	//vertex pointer change
	float gw = 0.25f;
	float gz = -0.1f;

	for (int i=0; i < 3; i++) {
		m_verts.push_back(Vertex(vector3f(-gw, -gw, gz), 0.f, 1.f));
		m_verts.push_back(Vertex(vector3f(-gw, gw, gz), 1.f, 1.f));
		m_verts.push_back(Vertex(vector3f(gw, gw, gz),1.f, 0.f));

		m_verts.push_back(Vertex(vector3f(gw, gw, gz), 1.f, 0.f));
		m_verts.push_back(Vertex(vector3f(gw, -gw, gz), 0.f, 0.f));
		m_verts.push_back(Vertex(vector3f(-gw, -gw, gz), 0.f, 1.f));

		gw -= 0.05f; // they get smaller
		gz -= 0.3; // as they move back
	}
}

Projectile::~Projectile()
{
	delete m_prog;
}

void Projectile::Save(Serializer::Writer &wr, Space *space)
{
	Body::Save(wr, space);
	for (int i=0; i<16; i++) wr.Double(m_orient[i]);
	wr.Vector3d(m_baseVel);
	wr.Vector3d(m_dirVel);
	wr.Float(m_age);
	wr.Int32(m_type);
	wr.Int32(space->GetIndexForBody(m_parent));
}

void Projectile::Load(Serializer::Reader &rd, Space *space)
{
	Body::Load(rd, space);
	for (int i=0; i<16; i++) m_orient[i] = rd.Double();
	m_baseVel = rd.Vector3d();
	m_dirVel = rd.Vector3d();
	m_age = rd.Float();
	m_type = rd.Int32();
	m_parentIndex = rd.Int32();
}

void Projectile::PostLoadFixup(Space *space)
{
	m_parent = space->GetBodyByIndex(m_parentIndex);
}

void Projectile::UpdateInterpolatedTransform(double alpha)
{
	m_interpolatedTransform = m_orient;
	const vector3d newPos = GetPosition();
	const vector3d oldPos = newPos - (m_baseVel+m_dirVel)*Pi::game->GetTimeStep();
	const vector3d p = alpha*newPos + (1.0-alpha)*oldPos;
	m_interpolatedTransform[12] = p.x;
	m_interpolatedTransform[13] = p.y;
	m_interpolatedTransform[14] = p.z;
}

void Projectile::SetPosition(vector3d p)
{
	m_orient[12] = p.x;
	m_orient[13] = p.y;
	m_orient[14] = p.z;
}

void Projectile::NotifyRemoved(const Body* const removedBody)
{
	if (m_parent == removedBody) m_parent = 0;
}

void Projectile::TimeStepUpdate(const float timeStep)
{
	m_age += timeStep;
	SetPosition(GetPosition() + (m_baseVel+m_dirVel) * double(timeStep));
	if (m_age > Equip::lasers[m_type].lifespan) Pi::game->GetSpace()->KillBody(this);
}

/* In hull kg */
float Projectile::GetDamage() const
{
	float dam = Equip::lasers[m_type].damage;
	float lifespan = Equip::lasers[m_type].lifespan;
	return dam * sqrt((lifespan - m_age)/lifespan);
	// TEST
//	return 0.01f;
}

static void MiningLaserSpawnTastyStuff(Frame *f, const SBody *asteroid, const vector3d &pos)
{
	Equip::Type t;
	if (20*Pi::rng.Fixed() < asteroid->m_metallicity) {
		t = Equip::PRECIOUS_METALS;
	} else if (8*Pi::rng.Fixed() < asteroid->m_metallicity) {
		t = Equip::METAL_ALLOYS;
	} else if (Pi::rng.Fixed() < asteroid->m_metallicity) {
		t = Equip::METAL_ORE;
	} else if (Pi::rng.Fixed() < fixed(1,2)) {
		t = Equip::WATER;
	} else {
		t = Equip::RUBBISH;
	}
	CargoBody *cargo = new CargoBody(t);
	cargo->SetFrame(f);
	cargo->SetPosition(pos);
	cargo->SetVelocity(Pi::rng.Double(100.0,200.0)*vector3d(Pi::rng.Double()-.5, Pi::rng.Double()-.5, Pi::rng.Double()-.5));
	Pi::game->GetSpace()->AddBody(cargo);
}

void Projectile::StaticUpdate(const float timeStep)
{
	CollisionContact c;
	vector3d vel = m_dirVel * 0.1;
	GetFrame()->GetCollisionSpace()->TraceRay(GetPosition(), vel.Normalized(), vel.Length(), &c, 0);
	
	if (c.userData1) {
		Object *o = static_cast<Object*>(c.userData1);

		if (o->IsType(Object::CITYONPLANET)) {
			Pi::game->GetSpace()->KillBody(this);
		}
		else if (o->IsType(Object::BODY)) {
			Body *hit = static_cast<Body*>(o);
			if (hit != m_parent) {
				hit->OnDamage(m_parent, GetDamage());
				Pi::game->GetSpace()->KillBody(this);
				if (hit->IsType(Object::SHIP))
					Pi::luaOnShipHit->Queue(dynamic_cast<Ship*>(hit), dynamic_cast<Body*>(m_parent));
			}
		}
	}
	if (Equip::lasers[m_type].flags & Equip::LASER_MINING) {
		// need to test for terrain hit
		if (GetFrame()->m_astroBody && GetFrame()->m_astroBody->IsType(Object::PLANET)) {
			Planet *const planet = static_cast<Planet*>(GetFrame()->m_astroBody);
			const SBody *b = planet->GetSBody();
			vector3d pos = GetPosition();
			double terrainHeight = planet->GetTerrainHeight(pos.Normalized());
			if (terrainHeight > pos.Length()) {
				// hit the fucker
				if (b->type == SBody::TYPE_PLANET_ASTEROID) {
					vector3d n = GetPosition().Normalized();
					MiningLaserSpawnTastyStuff(planet->GetFrame(), b, n*terrainHeight + 5.0*n);
					Sfx::Add(this, Sfx::TYPE_EXPLOSION);
				}
				Pi::game->GetSpace()->KillBody(this);
			}
		}
	}
}

void Projectile::Render(Renderer *renderer, const vector3d &viewCoords, const matrix4x4d &viewTransform)
{
<<<<<<< HEAD
	vector3d from = viewTransform * GetInterpolatedPosition();
	vector3d to = viewTransform * (GetInterpolatedPosition() + 0.1*m_dirVel);
	vector3d dir = to - from;

	vector3f _from(&from.x);
	vector3f _dir(&dir.x);
	vector3f points[50];
	float p = 0;
	for (int i=0; i<50; i++, p+=0.02) {
		points[i] = _from + p*_dir;
	}

	Material mat;
	mat.diffuse = Equip::lasers[m_type].color;
	mat.diffuse.a = 1.0f - m_age/Equip::lasers[m_type].lifespan;
	mat.texture0 = Pi::textureCache->GetModelTexture(PIONEER_DATA_DIR"/textures/laser.png");

	renderer->DrawPointSprites(50, points, &mat, Equip::lasers[m_type].psize);
=======
	vector3d _from = viewTransform * GetInterpolatedPosition();
	vector3d _to = viewTransform * (GetInterpolatedPosition() + 0.1*m_dirVel);
	vector3d _dir = _to - _from;
	vector3f from(&_from.x);
	vector3f dir = vector3f(_dir).Normalized();

	Color color = Equip::lasers[m_type].color;
	float base_alpha = sqrt(1.0f - m_age/Equip::lasers[m_type].lifespan);
	float size = Equip::lasers[m_type].psize * base_alpha;

	vector3f v1, v2;
	matrix4x4f m2;
	matrix4x4f m = matrix4x4f::Identity();
	v1.x = dir.y; v1.y = dir.z; v1.z = dir.x;
	v2 = v1.Cross(dir).Normalized();
	v1 = v2.Cross(dir);
	m[0] = v1.x; m[4] = v2.x; m[8] = dir.x;
	m[1] = v1.y; m[5] = v2.y; m[9] = dir.y;
	m[2] = v1.z; m[6] = v2.z; m[10] = dir.z;
	m2 = m;

	m2[12] = from.x;
	m2[13] = from.y;
	m2[14] = from.z;

	glDisable(GL_LIGHTING);
	glBlendFunc(GL_SRC_ALPHA, GL_ONE);	
	glEnableClientState (GL_VERTEX_ARRAY);
	glEnableClientState (GL_TEXTURE_COORD_ARRAY);
	glDisableClientState (GL_NORMAL_ARRAY);
	glEnable(GL_BLEND);
	glDepthMask(GL_FALSE);
	glDisable(GL_CULL_FACE);
	glEnable(GL_TEXTURE_2D);

	glPushMatrix ();
	glMultMatrixf (&m2[0]);

	glScalef (size, size, size*3);

	//fade out side quads when facing nearly edge on
	vector3f cdir(0.f, 0.f, 1.f);
	color.a = base_alpha * (1.f - Clamp(powf(fabs(dir.Dot(cdir)), size*size), 0.f, 1.f));

	m_sideTex->Bind();
	Render::State::UseProgram(m_prog);
	m_prog->SetUniform("texture0", 0);
	m_prog->SetUniform("color", color);
	glColor4f(color.r, color.g, color.b, color.a);
	glVertexPointer(3, GL_FLOAT, sizeof(Vertex), &m_verts[0].pos);
	glTexCoordPointer(2, GL_FLOAT, sizeof(Vertex), &m_verts[0].u);
	const int flare_size = 4*6;
	glDrawArrays(GL_TRIANGLES, 0, flare_size);

	//fade out glow quads when facing nearly edge on
	color.a = base_alpha * Clamp(powf(fabs(dir.Dot(cdir)), size*0.5f), 0.f, 1.f);

	m_glowTex->Bind();
	m_prog->SetUniform("color", color);
	glColor4f(color.r, color.g, color.b, color.a);
	glVertexPointer(3, GL_FLOAT, sizeof(Vertex), &m_verts[0].pos);
	glTexCoordPointer(2, GL_FLOAT, sizeof(Vertex), &m_verts[0].u);
	glDrawArrays(GL_TRIANGLES, flare_size, 3*6);
	m_glowTex->Unbind();

	glPopMatrix ();
	glDisable(GL_TEXTURE_2D);
	glColor3f(1.f, 1.f, 1.f);
	glDisable(GL_BLEND);
	glDepthMask(GL_TRUE);
	glEnable(GL_CULL_FACE);
	glDisableClientState (GL_VERTEX_ARRAY);
	glDisableClientState (GL_TEXTURE_COORD_ARRAY);
	glBlendFunc(GL_SRC_ALPHA, GL_ONE_MINUS_SRC_ALPHA);	
>>>>>>> bef22b06
}

void Projectile::Add(Body *parent, Equip::Type type, const vector3d &pos, const vector3d &baseVel, const vector3d &dirVel)
{
	Projectile *p = new Projectile();
	p->m_parent = parent;
	p->m_type = Equip::types[type].tableIndex;
	p->SetFrame(parent->GetFrame());
	
	parent->GetRotMatrix(p->m_orient);
	p->SetPosition(pos);
	p->m_baseVel = baseVel;
	p->m_dirVel = dirVel;
	Pi::game->GetSpace()->AddBody(p);
}<|MERGE_RESOLUTION|>--- conflicted
+++ resolved
@@ -214,26 +214,6 @@
 
 void Projectile::Render(Renderer *renderer, const vector3d &viewCoords, const matrix4x4d &viewTransform)
 {
-<<<<<<< HEAD
-	vector3d from = viewTransform * GetInterpolatedPosition();
-	vector3d to = viewTransform * (GetInterpolatedPosition() + 0.1*m_dirVel);
-	vector3d dir = to - from;
-
-	vector3f _from(&from.x);
-	vector3f _dir(&dir.x);
-	vector3f points[50];
-	float p = 0;
-	for (int i=0; i<50; i++, p+=0.02) {
-		points[i] = _from + p*_dir;
-	}
-
-	Material mat;
-	mat.diffuse = Equip::lasers[m_type].color;
-	mat.diffuse.a = 1.0f - m_age/Equip::lasers[m_type].lifespan;
-	mat.texture0 = Pi::textureCache->GetModelTexture(PIONEER_DATA_DIR"/textures/laser.png");
-
-	renderer->DrawPointSprites(50, points, &mat, Equip::lasers[m_type].psize);
-=======
 	vector3d _from = viewTransform * GetInterpolatedPosition();
 	vector3d _to = viewTransform * (GetInterpolatedPosition() + 0.1*m_dirVel);
 	vector3d _dir = _to - _from;
@@ -307,8 +287,7 @@
 	glEnable(GL_CULL_FACE);
 	glDisableClientState (GL_VERTEX_ARRAY);
 	glDisableClientState (GL_TEXTURE_COORD_ARRAY);
-	glBlendFunc(GL_SRC_ALPHA, GL_ONE_MINUS_SRC_ALPHA);	
->>>>>>> bef22b06
+	glBlendFunc(GL_SRC_ALPHA, GL_ONE_MINUS_SRC_ALPHA);
 }
 
 void Projectile::Add(Body *parent, Equip::Type type, const vector3d &pos, const vector3d &baseVel, const vector3d &dirVel)
