#include "TerrainBody.h"
#include "GeoSphere.h"
#include "Pi.h"
#include "WorldView.h"
#include "Frame.h"
#include "Game.h"
<<<<<<< HEAD
#include "render/Render.h"
#include "render/Renderer.h"
=======
#include "graphics/Graphics.h"
#include "graphics/Renderer.h"
>>>>>>> 8896ba3e

TerrainBody::TerrainBody(SBody *sbody) :
	Body(), 
	m_sbody(0), 
	m_pos(vector3d(0,0,0)), 
	m_mass(0), 
	m_geosphere(0)
{
	InitTerrainBody(sbody);
}

TerrainBody::TerrainBody() :
	Body(), 
	m_sbody(0), 
	m_pos(vector3d(0,0,0)), 
	m_mass(0), 
	m_geosphere(0)
{
}

TerrainBody::~TerrainBody()
{
	if (m_geosphere)
		delete m_geosphere;
}


void TerrainBody::InitTerrainBody(SBody *sbody)
{
	assert(!m_sbody);
	m_sbody = sbody;
	m_mass = m_sbody->GetMass();
	if (!m_geosphere)
		m_geosphere = new GeoSphere(sbody);
}

void TerrainBody::Save(Serializer::Writer &wr, Space *space)
{
	Body::Save(wr, space);
	wr.Vector3d(m_pos);
	wr.Int32(space->GetIndexForSBody(m_sbody));
}

void TerrainBody::Load(Serializer::Reader &rd, Space *space)
{
	Body::Load(rd, space);
	m_pos = rd.Vector3d();
	SBody *sbody = space->GetSBodyByIndex(rd.Int32());
	InitTerrainBody(sbody);
}

double TerrainBody::GetBoundingRadius() const
{
	// needs to include all terrain so culling works {in the future},
	// and size of rotating frame is correct
	return m_sbody->GetRadius() * (1.1+m_geosphere->GetMaxFeatureHeight());
}

<<<<<<< HEAD
void TerrainBody::Render(Renderer *renderer, const vector3d &viewCoords, const matrix4x4d &viewTransform)
=======
void TerrainBody::Render(Graphics::Renderer *renderer, const vector3d &viewCoords, const matrix4x4d &viewTransform)
>>>>>>> 8896ba3e
{
	matrix4x4d ftran = viewTransform;
	vector3d fpos = viewCoords;
	double rad = m_sbody->GetRadius();

	float znear, zfar;
	renderer->GetNearFarRange(znear, zfar);

	double len = fpos.Length();
	int shrink = 0;
	double scale = 1.0f;

	double dist_to_horizon;
	for (;;) {
		if (len < rad) break;		// player inside radius case
		dist_to_horizon = sqrt(len*len - rad*rad);

		if (dist_to_horizon < zfar*0.5) break;

		rad *= 0.25;
		fpos = 0.25*fpos;
		len *= 0.25;
		scale *= 4.0f;
		shrink++;
	}
	//if (GetLabel() == "Earth") printf("Horizon %fkm, shrink %d\n", dist_to_horizon*0.001, shrink);

	glPushMatrix();		// initial matrix is actually identity after a long chain of wtf
//	glTranslatef(float(fpos.x), float(fpos.y), float(fpos.z));
	glColor3f(1,1,1);

	{
		vector3d campos = fpos;
		ftran.ClearToRotOnly();
		campos = ftran.InverseOf() * campos;
		glMultMatrixd(&ftran[0]);
		glEnable(GL_NORMALIZE);
		glScaled(rad, rad, rad);			// rad = real_rad / scale
		campos = campos * (1.0/rad);		// position of camera relative to planet "model"

		// translation not applied until patch render to fix jitter
		m_geosphere->Render(renderer, -campos, m_sbody->GetRadius(), scale);
		glTranslated(campos.x, campos.y, campos.z);

		SubRender(renderer, campos);

		glDisable(GL_NORMALIZE);
		
		// if not using shader then z-buffer precision is hopeless and
		// we can't place objects on the terrain without awful z artifacts
<<<<<<< HEAD
		if (shrink || !Render::AreShadersEnabled()) {
=======
		if (shrink || !Graphics::AreShadersEnabled()) {
>>>>>>> 8896ba3e
			renderer->ClearDepthBuffer();
		}
	}
	glPopMatrix();
}

void TerrainBody::SetFrame(Frame *f)
{
	if (GetFrame()) {
		GetFrame()->SetPlanetGeom(0, 0);
	}
	Body::SetFrame(f);
	if (f) {
		GetFrame()->SetPlanetGeom(0, 0);
	}
}

double TerrainBody::GetTerrainHeight(const vector3d pos_) const
{
	double radius = m_sbody->GetRadius();
	if (m_geosphere) {
		return radius * (1.0 + m_geosphere->GetHeight(pos_));
	} else {
		assert(0);
		return radius;
	}
}

bool TerrainBody::IsSuperType(SBody::BodySuperType t) const
{
	if (!m_sbody) return false;
	else return m_sbody->GetSuperType() == t;
}<|MERGE_RESOLUTION|>--- conflicted
+++ resolved
@@ -4,13 +4,8 @@
 #include "WorldView.h"
 #include "Frame.h"
 #include "Game.h"
-<<<<<<< HEAD
-#include "render/Render.h"
-#include "render/Renderer.h"
-=======
 #include "graphics/Graphics.h"
 #include "graphics/Renderer.h"
->>>>>>> 8896ba3e
 
 TerrainBody::TerrainBody(SBody *sbody) :
 	Body(), 
@@ -69,11 +64,7 @@
 	return m_sbody->GetRadius() * (1.1+m_geosphere->GetMaxFeatureHeight());
 }
 
-<<<<<<< HEAD
-void TerrainBody::Render(Renderer *renderer, const vector3d &viewCoords, const matrix4x4d &viewTransform)
-=======
 void TerrainBody::Render(Graphics::Renderer *renderer, const vector3d &viewCoords, const matrix4x4d &viewTransform)
->>>>>>> 8896ba3e
 {
 	matrix4x4d ftran = viewTransform;
 	vector3d fpos = viewCoords;
@@ -124,11 +115,7 @@
 		
 		// if not using shader then z-buffer precision is hopeless and
 		// we can't place objects on the terrain without awful z artifacts
-<<<<<<< HEAD
-		if (shrink || !Render::AreShadersEnabled()) {
-=======
 		if (shrink || !Graphics::AreShadersEnabled()) {
->>>>>>> 8896ba3e
 			renderer->ClearDepthBuffer();
 		}
 	}
