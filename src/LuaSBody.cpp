--- conflicted
+++ resolved
@@ -3,7 +3,6 @@
 #include "LuaUtils.h"
 #include "StarSystem.h"
 
-<<<<<<< HEAD
 /*
  * Class: SystemBody
  *
@@ -17,9 +16,9 @@
  */
 
 /*
- * Method: GetId
+ * Attribute: id
  *
- * Get the body index of the body.
+ * The body index of the body
  *
  * Availability:
  *
@@ -29,21 +28,17 @@
  *
  *  stable
  */
-static int l_sbody_get_id(lua_State *l)
-=======
 static int l_sbody_attr_id(lua_State *l)
->>>>>>> b737dd90
 {
 	SBody *sbody = LuaSBody::GetFromLua(1);
 	lua_pushinteger(l, sbody->id);
 	return 1;
 }
 
-<<<<<<< HEAD
 /*
- * Method: GetName
+ * Attribute: name
  *
- * Get the name of the body.
+ * The name of the body
  *
  * Availability:
  *
@@ -53,10 +48,7 @@
  *
  *  stable
  */
-static int l_sbody_get_name(lua_State *l)
-=======
 static int l_sbody_attr_name(lua_State *l)
->>>>>>> b737dd90
 {
 	SBody *sbody = LuaSBody::GetFromLua(1);
 	lua_pushstring(l, sbody->name.c_str());
