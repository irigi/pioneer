--- conflicted
+++ resolved
@@ -3,7 +3,6 @@
 #include "LuaUtils.h"
 #include "StarSystem.h"
 
-<<<<<<< HEAD
 /*
  * Class: SystemBody
  *
@@ -17,9 +16,9 @@
  */
 
 /*
- * Attribute: id
+ * Attribute: index
  *
- * The body index of the body
+ * The body index of the body in its system
  *
  * Availability:
  *
@@ -29,10 +28,7 @@
  *
  *  stable
  */
-static int l_sbody_attr_id(lua_State *l)
-=======
 static int l_sbody_attr_index(lua_State *l)
->>>>>>> 6182c78e
 {
 	SBody *sbody = LuaSBody::GetFromLua(1);
 	lua_pushinteger(l, sbody->id);
