// Copyright © 2008-2012 Pioneer Developers. See AUTHORS.txt for details
// Licensed under the terms of the GPL v3. See licenses/GPL-3.txt

#include "Graphics.h"
#include "FileSystem.h"
#include "Material.h"
#include "RendererGL2.h"
#include "RendererLegacy.h"
#include "OS.h"

static GLuint boundArrayBufferObject = 0;
static GLuint boundElementArrayBufferObject = 0;

namespace Graphics {

static bool initted = false;
bool shadersAvailable = false;
bool shadersEnabled = false;
Material *vtxColorMaterial;
Settings settings;

float State::invLogZfarPlus1;
std::vector<Light> State::m_lights;

int GetScreenWidth()
{
	return settings.width;
}

int GetScreenHeight()
{
	return settings.height;
}

void BindArrayBuffer(GLuint bo)
{
	if (boundArrayBufferObject != bo) {
		glBindBufferARB(GL_ARRAY_BUFFER_ARB, bo);
		boundArrayBufferObject = bo;
	}
}

bool IsArrayBufferBound(GLuint bo)
{
	return boundArrayBufferObject == bo;
}

void BindElementArrayBuffer(GLuint bo)
{
	if (boundElementArrayBufferObject != bo) {
		glBindBufferARB(GL_ELEMENT_ARRAY_BUFFER_ARB, bo);
		boundElementArrayBufferObject = bo;
	}
}

bool IsElementArrayBufferBound(GLuint bo)
{
	return boundElementArrayBufferObject == bo;
}

void UnbindAllBuffers()
{
	BindElementArrayBuffer(0);
	BindArrayBuffer(0);
}

Renderer* Init(Settings vs)
{
	assert(!initted);
	if (initted) return 0;

<<<<<<< HEAD
	Graphics::settings = vs;
	int width = vs.width;
	int height = vs.height;

=======
>>>>>>> a572204a
	// no mode set, find an ok one
	if ((vs.width <= 0) || (vs.height <= 0)) {
		const std::vector<VideoMode> modes = GetAvailableVideoModes();
		assert(!modes.empty());

		vs.width = modes.front().width;
		vs.height = modes.front().height;
	}

	const SDL_VideoInfo *info = SDL_GetVideoInfo();

	//printf("SDL_GetVideoInfo says %d bpp\n", info->vfmt->BitsPerPixel);

	switch (info->vfmt->BitsPerPixel) {
		case 16:
			SDL_GL_SetAttribute(SDL_GL_RED_SIZE, 5);
			SDL_GL_SetAttribute(SDL_GL_GREEN_SIZE, 6);
			SDL_GL_SetAttribute(SDL_GL_BLUE_SIZE, 5);
			break;
		case 24:
		case 32:
			SDL_GL_SetAttribute(SDL_GL_RED_SIZE, 8);
			SDL_GL_SetAttribute(SDL_GL_GREEN_SIZE, 8);
			SDL_GL_SetAttribute(SDL_GL_BLUE_SIZE, 8);
			break;
		default:
			fprintf(stderr, "Invalid pixel depth: %d bpp\n", info->vfmt->BitsPerPixel);
	}
	SDL_GL_SetAttribute(SDL_GL_DEPTH_SIZE, 24);
	SDL_GL_SetAttribute(SDL_GL_DOUBLEBUFFER, 1);
	SDL_GL_SetAttribute(SDL_GL_MULTISAMPLEBUFFERS, vs.requestedSamples ? 1 : 0);
	SDL_GL_SetAttribute(SDL_GL_MULTISAMPLESAMPLES, vs.requestedSamples);
	SDL_GL_SetAttribute(SDL_GL_SWAP_CONTROL, vs.vsync);

	Uint32 flags = SDL_OPENGL;
	if (vs.fullscreen) flags |= SDL_FULLSCREEN;

	// attempt sequence is:
	// 1- requested mode
	SDL_Surface *scrSurface = SDL_SetVideoMode(vs.width, vs.height, info->vfmt->BitsPerPixel, flags);

	// 2- requested mode with no anti-aliasing (skipped if no AA was requested anyway)
	if (!scrSurface && vs.requestedSamples) {
		fprintf(stderr, "Failed to set video mode. (%s). Re-trying without multisampling.\n", SDL_GetError());
		SDL_GL_SetAttribute(SDL_GL_MULTISAMPLESAMPLES, 0);
		SDL_GL_SetAttribute(SDL_GL_MULTISAMPLEBUFFERS, 0);

		scrSurface = SDL_SetVideoMode(vs.width, vs.height, info->vfmt->BitsPerPixel, flags);
	}

	// 3- requested mode with 16 bit depth buffer
	if (!scrSurface) {
		fprintf(stderr, "Failed to set video mode. (%s). Re-trying with 16-bit depth buffer\n", SDL_GetError());
		SDL_GL_SetAttribute(SDL_GL_MULTISAMPLEBUFFERS, vs.requestedSamples ? 1 : 0);
		SDL_GL_SetAttribute(SDL_GL_MULTISAMPLESAMPLES, vs.requestedSamples);
		SDL_GL_SetAttribute(SDL_GL_DEPTH_SIZE, 16);

		scrSurface = SDL_SetVideoMode(vs.width, vs.height, info->vfmt->BitsPerPixel, flags);
	}

	// 4- requested mode with 16-bit depth buffer and no anti-aliasing
	//    (skipped if no AA was requested anyway)
	if (!scrSurface && vs.requestedSamples) {
		fprintf(stderr, "Failed to set video mode. (%s). Re-trying with 16-bit depth buffer and no multisampling\n", SDL_GetError());
		SDL_GL_SetAttribute(SDL_GL_MULTISAMPLEBUFFERS, 0);
		SDL_GL_SetAttribute(SDL_GL_MULTISAMPLESAMPLES, 0);
		SDL_GL_SetAttribute(SDL_GL_DEPTH_SIZE, 16);

		scrSurface = SDL_SetVideoMode(vs.width, vs.height, info->vfmt->BitsPerPixel, flags);
	}

	// 5- abort!
	if (!scrSurface) {
		OS::Error("Failed to set video mode: %s", SDL_GetError());
	}

	// this valuable is not reliable if antialiasing settings are overridden by
	// nvidia/ati/whatever settings
	int actualSamples = 0;
	SDL_GL_GetAttribute(SDL_GL_MULTISAMPLESAMPLES, &actualSamples);
	if (vs.requestedSamples != actualSamples)
		fprintf(stderr, "Requested AA mode: %dx, actual: %dx\n", vs.requestedSamples, actualSamples);

	glewInit();

	if (!glewIsSupported("GL_ARB_vertex_buffer_object"))
		OS::Error("OpenGL extension ARB_vertex_buffer_object not supported. Pioneer can not run on your graphics card.");

	Renderer *renderer = 0;

	shadersAvailable = glewIsSupported("GL_VERSION_2_0");
	shadersEnabled = vs.shaders && shadersAvailable;

	if (shadersEnabled)
		renderer = new RendererGL2(vs);
	else
		renderer = new RendererLegacy(vs);

	printf("Initialized %s\n", renderer->GetName());

	initted = true;

	MaterialDescriptor desc;
	desc.vertexColors = true;
	vtxColorMaterial = renderer->CreateMaterial(desc);

	//update actual settings
	settings.width = width;
	settings.height = height;
	
	return renderer;
}

void Uninit()
{
	delete vtxColorMaterial;
}

void SwapBuffers()
{
	SDL_GL_SwapBuffers();
}

bool AreShadersEnabled()
{
	return shadersEnabled;
}

std::vector<VideoMode> GetAvailableVideoModes()
{
	std::vector<VideoMode> modes;
	//querying modes using the current pixel format
	//note - this has always been sdl_fullscreen, hopefully it does not matter
	SDL_Rect **sdlmodes = SDL_ListModes(NULL, SDL_HWSURFACE | SDL_FULLSCREEN);

	if (sdlmodes == 0)
		OS::Error("Failed to query video modes");

	if (sdlmodes == reinterpret_cast<SDL_Rect **>(-1)) {
		// Modes restricted. Fall back to 800x600
		modes.push_back(VideoMode(800, 600));
	} else {
		for (int i=0; sdlmodes[i]; ++i) {
			modes.push_back(VideoMode(sdlmodes[i]->w, sdlmodes[i]->h));
		}
	}
	return modes;
}

void Graphics::State::SetLights(int n, const Light *lights)
{
	m_lights.clear();
	m_lights.reserve(n);
	for (int i = 0;i < n;i++)
		m_lights.push_back(lights[i]);
}

}<|MERGE_RESOLUTION|>--- conflicted
+++ resolved
@@ -69,13 +69,6 @@
 	assert(!initted);
 	if (initted) return 0;
 
-<<<<<<< HEAD
-	Graphics::settings = vs;
-	int width = vs.width;
-	int height = vs.height;
-
-=======
->>>>>>> a572204a
 	// no mode set, find an ok one
 	if ((vs.width <= 0) || (vs.height <= 0)) {
 		const std::vector<VideoMode> modes = GetAvailableVideoModes();
@@ -182,9 +175,7 @@
 	desc.vertexColors = true;
 	vtxColorMaterial = renderer->CreateMaterial(desc);
 
-	//update actual settings
-	settings.width = width;
-	settings.height = height;
+	Graphics::settings = vs;
 	
 	return renderer;
 }
