--- conflicted
+++ resolved
@@ -1,11 +1,7 @@
 #ifndef _TEXTUREBUILDER_H
 #define _TEXTUREBUILDER_H
 
-<<<<<<< HEAD
-#include "SDL.h"
-=======
 #include <SDL.h>
->>>>>>> 5be9f07a
 #include <string>
 #include "Texture.h"
 #include "Renderer.h"
