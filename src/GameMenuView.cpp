--- conflicted
+++ resolved
@@ -275,12 +275,9 @@
 			hbox->PackEnd(temp);
 			hbox->PackEnd(new Gui::Label(stringf(Lang::X_BY_X, formatarg("x", int(it->width)), formatarg("y", int(it->height)))));
 			vbox2->PackEnd(hbox);
-<<<<<<< HEAD
-			if ((Graphics::GetScreenWidth() == modes[i]->w) && (Graphics::GetScreenHeight() == modes[i]->h)) {
-=======
+
 			//mark the current video mode
-			if ((Pi::GetScrWidth() == it->width) && (Pi::GetScrHeight() == it->height)) {
->>>>>>> a572204a
+			if ((Graphics::GetScreenWidth() == it->width) && (Graphics::GetScreenHeight() == it->height)) {
 				temp->SetSelected(true);
 			}
 		}
