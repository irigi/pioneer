--- conflicted
+++ resolved
@@ -26,11 +26,8 @@
 	(*this)["SectorViewZRotation"] = "0";
 	(*this)["SectorViewZoom"] = "2.0";
 	(*this)["MaxPhysicsCyclesPerRender"] = "4";
-<<<<<<< HEAD
 	(*this)["AntiAliasingMode"] = "2";
-=======
 	(*this)["JoystickDeadzone"] = "0.1";
->>>>>>> b5b71de8
 
 #ifdef _WIN32
 	(*this)["RedirectStdio"] = "1";
