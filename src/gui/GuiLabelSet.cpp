--- conflicted
+++ resolved
@@ -59,15 +59,11 @@
 	glColor4fv(m_labelColor);
 	if (m_labelColor.a != 1.0f) glEnable(GL_BLEND);
 	for (std::vector<LabelSetItem>::iterator i = m_items.begin(); i != m_items.end(); ++i) {
-<<<<<<< HEAD
-		Gui::Screen::RenderString((*i).text, (*i).screenx, (*i).screeny - Gui::Screen::GetFontHeight()*0.5f, m_font);
-=======
 		if ((*i).hasOwnColor) {
 			if ((*i).color.a != 1.0f) glEnable(GL_BLEND);
 			glColor4fv((*i).color);
 		}
-		Gui::Screen::RenderString((*i).text, (*i).screenx, (*i).screeny - Gui::Screen::GetFontHeight()*0.5f);
->>>>>>> e953dd2e
+		Gui::Screen::RenderString((*i).text, (*i).screenx, (*i).screeny - Gui::Screen::GetFontHeight()*0.5f, m_font);
 	}
 	glDisable(GL_BLEND);
 }
