--- conflicted
+++ resolved
@@ -173,11 +173,8 @@
 static void draw_progress(float progress)
 {
 	float w, h;
-<<<<<<< HEAD
 	Pi::renderer->BeginFrame();
 	Pi::renderer->EndFrame();
-=======
->>>>>>> bf517f06
 	Gui::Screen::EnterOrtho();
 	std::string msg = stringf(Lang::SIMULATING_UNIVERSE_EVOLUTION_N_BYEARS, formatarg("age", progress * 13.7f));
 	Gui::Screen::MeasureString(msg, w, h);
@@ -516,12 +513,7 @@
 	Galaxy::Init();
 	draw_progress(0.2f);
 
-<<<<<<< HEAD
 //	if (config.Int("DisableShaders")) Render::ToggleShaders();
-	if (config.Int("EnableHDR")) Render::ToggleHDR();
-=======
-	if (config.Int("DisableShaders")) Render::ToggleShaders();
->>>>>>> bf517f06
 
 	CustomSystem::Init();
 	draw_progress(0.4f);
@@ -942,29 +934,13 @@
 	cpan->HideAll();
 	currentView->HideAll();
 	do {
-<<<<<<< HEAD
 		Pi::renderer->BeginFrame();
 		Pi::renderer->SetPerspectiveProjection(75, Pi::GetScrAspect(), 1.f, 10000.f);
 		Pi::renderer->SetTransform(matrix4x4f::Identity());
-=======
-		glMatrixMode(GL_PROJECTION);
-		glLoadIdentity();
-		float fracH = 1.0f / Pi::GetScrAspect();
-		glFrustum(-1, 1, -fracH, fracH, 1.0f, 10000.0f);
-		glMatrixMode(GL_MODELVIEW);
-		glLoadIdentity();
-		glClearColor(0,0,0,0);
-		glClear(GL_COLOR_BUFFER_BIT | GL_DEPTH_BUFFER_BIT);
->>>>>>> bf517f06
-
 		Pi::HandleEvents();
 		Pi::SetMouseGrab(false);
-
 		draw_tombstone(_time);
-<<<<<<< HEAD
 		Pi::renderer->EndFrame();
-=======
->>>>>>> bf517f06
 		Gui::Draw();
 		Pi::renderer->SwapBuffers();
 		
@@ -1172,29 +1148,12 @@
 	game = 0;
 	while (!menuDone) {
 		Pi::HandleEvents();
-
-<<<<<<< HEAD
 		Pi::renderer->BeginFrame();
 		Pi::renderer->SetPerspectiveProjection(75, Pi::GetScrAspect(), 1.f, 10000.f);
 		Pi::renderer->SetTransform(matrix4x4f::Identity());
-=======
-		glMatrixMode(GL_PROJECTION);
-		glLoadIdentity();
-		float fracH = 1.0f / Pi::GetScrAspect();
-		glFrustum(-1, 1, -fracH, fracH, 1.0f, 10000.0f);
-		glMatrixMode(GL_MODELVIEW);
-		glLoadIdentity();
-		glClearColor(0,0,0,0);
-		glClear(GL_COLOR_BUFFER_BIT | GL_DEPTH_BUFFER_BIT);
->>>>>>> bf517f06
-
 		Pi::SetMouseGrab(false);
-
 		draw_intro(background, _time);
-<<<<<<< HEAD
 		Pi::renderer->EndFrame();
-=======
->>>>>>> bf517f06
 		Gui::Draw();
 		Pi::renderer->SwapBuffers();
 		
@@ -1293,10 +1252,8 @@
 		}
 		frame_stat++;
 
-<<<<<<< HEAD
 		Pi::renderer->BeginFrame();
-=======
->>>>>>> bf517f06
+
 		glMatrixMode(GL_MODELVIEW);
 		glLoadIdentity();
 		
@@ -1317,10 +1274,7 @@
 
 		SetMouseGrab(Pi::MouseButtonState(SDL_BUTTON_RIGHT));
 
-<<<<<<< HEAD
 		Pi::renderer->EndFrame();
-=======
->>>>>>> bf517f06
 		Gui::Draw();
 
 #if WITH_DEVKEYS
