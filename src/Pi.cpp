#include "Pi.h"
#include "libs.h"
#include "AmbientSounds.h"
#include "Background.h"
#include "CargoBody.h"
#include "CityOnPlanet.h"
#include "FileSystem.h"
#include "Frame.h"
#include "GalacticView.h"
#include "Game.h"
#include "GameLoaderSaver.h"
#include "GameMenuView.h"
#include "GeoSphere.h"
#include "InfoView.h"
#include "Intro.h"
#include "Lang.h"
#include "LmrModel.h"
#include "LuaBody.h"
#include "LuaCargoBody.h"
#include "LuaChatForm.h"
#include "LuaComms.h"
#include "LuaConsole.h"
#include "LuaConstants.h"
#include "LuaEngine.h"
#include "LuaEquipType.h"
#include "LuaFileSystem.h"
#include "LuaFormat.h"
#include "LuaGame.h"
#include "LuaLang.h"
#include "LuaManager.h"
#include "LuaMusic.h"
#include "LuaNameGen.h"
#include "LuaPlanet.h"
#include "LuaPlayer.h"
#include "LuaRand.h"
#include "LuaShip.h"
#include "LuaShipType.h"
#include "LuaSpace.h"
#include "LuaSpace.h"
#include "LuaSpaceStation.h"
#include "LuaStar.h"
#include "LuaStarSystem.h"
#include "LuaSystemBody.h"
#include "LuaSystemPath.h"
#include "LuaTimer.h"
#include "Missile.h"
#include "ModelCache.h"
#include "ModManager.h"
#include "ModManager.h"
#include "ObjectViewerView.h"
#include "OS.h"
#include "Planet.h"
#include "Player.h"
#include "Polit.h"
#include "SDLWrappers.h"
#include "SectorView.h"
#include "Serializer.h"
#include "Sfx.h"
#include "ShipCpanel.h"
#include "ShipType.h"
#include "Sound.h"
#include "SoundMusic.h"
#include "Space.h"
#include "SpaceStation.h"
#include "SpaceStationView.h"
#include "Star.h"
#include "StringF.h"
#include "SystemInfoView.h"
#include "SystemView.h"
#include "WorldView.h"
#include "galaxy/CustomSystem.h"
#include "galaxy/Galaxy.h"
#include "galaxy/StarSystem.h"
#include "graphics/Graphics.h"
#include "graphics/Renderer.h"
<<<<<<< HEAD
#include "ui/Context.h"
#include "ui/Lua.h"
#include "newmodel/NModel.h"
=======
#include "graphics/Light.h"
#include "gui/Gui.h"

>>>>>>> 7c366e2b
#include <fstream>

float Pi::gameTickAlpha;
int Pi::scrWidth;
int Pi::scrHeight;
float Pi::scrAspect;
sigc::signal<void, SDL_keysym*> Pi::onKeyPress;
sigc::signal<void, SDL_keysym*> Pi::onKeyRelease;
sigc::signal<void, int, int, int> Pi::onMouseButtonUp;
sigc::signal<void, int, int, int> Pi::onMouseButtonDown;
sigc::signal<void> Pi::onPlayerChangeTarget;
sigc::signal<void> Pi::onPlayerChangeFlightControlState;
sigc::signal<void> Pi::onPlayerChangeEquipment;
sigc::signal<void, const SpaceStation*> Pi::onDockingClearanceExpired;
LuaManager *Pi::luaManager;
LuaSerializer *Pi::luaSerializer;
LuaTimer *Pi::luaTimer;
LuaEventQueue<> *Pi::luaOnGameStart;
LuaEventQueue<> *Pi::luaOnGameEnd;
LuaEventQueue<Ship> *Pi::luaOnEnterSystem;
LuaEventQueue<Ship> *Pi::luaOnLeaveSystem;
LuaEventQueue<Body> *Pi::luaOnFrameChanged;
LuaEventQueue<Ship,Body> *Pi::luaOnShipDestroyed;
LuaEventQueue<Ship,Body> *Pi::luaOnShipHit;
LuaEventQueue<Ship,Body> *Pi::luaOnShipCollided;
LuaEventQueue<Ship,SpaceStation> *Pi::luaOnShipDocked;
LuaEventQueue<Ship,SpaceStation> *Pi::luaOnShipUndocked;
LuaEventQueue<Ship,Body> *Pi::luaOnShipLanded;
LuaEventQueue<Ship,Body> *Pi::luaOnShipTakeOff;
LuaEventQueue<Ship,const char *> *Pi::luaOnShipAlertChanged;
LuaEventQueue<Ship,CargoBody> *Pi::luaOnJettison;
LuaEventQueue<Body,const char *> *Pi::luaOnCargoUnload;
LuaEventQueue<Ship,const char *> *Pi::luaOnAICompleted;
LuaEventQueue<SpaceStation> *Pi::luaOnCreateBB;
LuaEventQueue<SpaceStation> *Pi::luaOnUpdateBB;
LuaEventQueue<> *Pi::luaOnSongFinished;
LuaEventQueue<Ship> *Pi::luaOnShipFlavourChanged;
LuaEventQueue<Ship,const char *> *Pi::luaOnShipEquipmentChanged;
LuaEventQueue<Ship,const char *> *Pi::luaOnShipFuelChanged;
LuaNameGen *Pi::luaNameGen;
int Pi::keyModState;
char Pi::keyState[SDLK_LAST];
char Pi::mouseButton[6];
int Pi::mouseMotion[2];
bool Pi::doingMouseGrab = false;
Player *Pi::player;
View *Pi::currentView;
WorldView *Pi::worldView;
SpaceStationView *Pi::spaceStationView;
InfoView *Pi::infoView;
SectorView *Pi::sectorView;
GalacticView *Pi::galacticView;
GameMenuView *Pi::gameMenuView;
SystemView *Pi::systemView;
SystemInfoView *Pi::systemInfoView;
ShipCpanel *Pi::cpan;
LuaConsole *Pi::luaConsole;
Game *Pi::game;
MTRand Pi::rng;
float Pi::frameTime;
#if WITH_DEVKEYS
bool Pi::showDebugInfo;
#endif
int Pi::statSceneTris;
GameConfig *Pi::config;
struct DetailLevel Pi::detail = { 0, 0 };
bool Pi::joystickEnabled;
bool Pi::mouseYInvert;
std::vector<Pi::JoystickState> Pi::joysticks;
const char * const Pi::combatRating[] = {
	Lang::HARMLESS,
	Lang::MOSTLY_HARMLESS,
	Lang::POOR,
	Lang::AVERAGE,
	Lang::ABOVE_AVERAGE,
	Lang::COMPETENT,
	Lang::DANGEROUS,
	Lang::DEADLY,
	Lang::ELITE
};
Graphics::Renderer *Pi::renderer;
RefCountedPtr<UI::Context> Pi::ui;
ModelCache *Pi::modelCache;

#if WITH_OBJECTVIEWER
ObjectViewerView *Pi::objectViewerView;
#endif

Sound::MusicPlayer Pi::musicPlayer;

int Pi::CombatRating(int kills)
{
	if (kills < 8) return 0;
	if (kills < 16) return 1;
	if (kills < 32) return 2;
	if (kills < 64) return 3;
	if (kills < 128) return 4;
	if (kills < 512) return 5;
	if (kills < 2400) return 6;
	if (kills < 6000) return 7;
	/* nothing better to do with their lives? */
	return 8;
}

static void draw_progress(float progress)
{
	float w, h;
	Pi::renderer->BeginFrame();
	Pi::renderer->EndFrame();
	Gui::Screen::EnterOrtho();
	std::string msg = stringf(Lang::SIMULATING_UNIVERSE_EVOLUTION_N_BYEARS, formatarg("age", progress * 13.7f));
	Gui::Screen::MeasureString(msg, w, h);
	Gui::Screen::RenderString(msg, 0.5f*(Gui::Screen::GetWidth()-w), 0.5f*(Gui::Screen::GetHeight()-h));
	Gui::Screen::LeaveOrtho();
	Pi::renderer->SwapBuffers();
}

static void LuaInit()
{
	Pi::luaManager = new LuaManager();

	lua_State *l = Pi::luaManager->GetLuaState();

	LuaBody::RegisterClass();
	LuaShip::RegisterClass();
	LuaSpaceStation::RegisterClass();
	LuaPlanet::RegisterClass();
	LuaStar::RegisterClass();
	LuaPlayer::RegisterClass();
	LuaCargoBody::RegisterClass();
	LuaStarSystem::RegisterClass();
	LuaSystemPath::RegisterClass();
	LuaSystemBody::RegisterClass();
	LuaShipType::RegisterClass();
	LuaEquipType::RegisterClass();
	LuaRand::RegisterClass();

	LuaObject<LuaChatForm>::RegisterClass();
	LuaObject<LuaEventQueueBase>::RegisterClass();

	Pi::luaSerializer = new LuaSerializer();
	Pi::luaTimer = new LuaTimer();

	LuaObject<LuaSerializer>::RegisterClass();
	LuaObject<LuaTimer>::RegisterClass();

	Pi::luaOnGameStart = new LuaEventQueue<>("onGameStart");
	Pi::luaOnGameEnd = new LuaEventQueue<>("onGameEnd");
	Pi::luaOnEnterSystem = new LuaEventQueue<Ship>("onEnterSystem");
	Pi::luaOnLeaveSystem = new LuaEventQueue<Ship>("onLeaveSystem");
	Pi::luaOnFrameChanged = new LuaEventQueue<Body>("onFrameChanged");
	Pi::luaOnShipDestroyed = new LuaEventQueue<Ship,Body>("onShipDestroyed");
	Pi::luaOnShipHit = new LuaEventQueue<Ship,Body>("onShipHit");
	Pi::luaOnShipCollided = new LuaEventQueue<Ship,Body>("onShipCollided");
	Pi::luaOnShipDocked = new LuaEventQueue<Ship,SpaceStation>("onShipDocked");
	Pi::luaOnShipUndocked = new LuaEventQueue<Ship,SpaceStation>("onShipUndocked");
	Pi::luaOnShipLanded = new LuaEventQueue<Ship,Body>("onShipLanded");
	Pi::luaOnShipTakeOff = new LuaEventQueue<Ship,Body>("onShipTakeOff");
	Pi::luaOnShipAlertChanged = new LuaEventQueue<Ship,const char *>("onShipAlertChanged");
	Pi::luaOnJettison = new LuaEventQueue<Ship,CargoBody>("onJettison");
	Pi::luaOnCargoUnload = new LuaEventQueue<Body,const char*>("onCargoUnload");
	Pi::luaOnAICompleted = new LuaEventQueue<Ship,const char *>("onAICompleted");
	Pi::luaOnCreateBB = new LuaEventQueue<SpaceStation>("onCreateBB");
	Pi::luaOnUpdateBB = new LuaEventQueue<SpaceStation>("onUpdateBB");
	Pi::luaOnSongFinished = new LuaEventQueue<>("onSongFinished");
	Pi::luaOnShipFlavourChanged = new LuaEventQueue<Ship>("onShipFlavourChanged");
	Pi::luaOnShipEquipmentChanged = new LuaEventQueue<Ship,const char *>("onShipEquipmentChanged");
	Pi::luaOnShipFuelChanged = new LuaEventQueue<Ship,const char *>("onShipFuelChanged");

	Pi::luaOnGameStart->RegisterEventQueue();
	Pi::luaOnGameEnd->RegisterEventQueue();
	Pi::luaOnEnterSystem->RegisterEventQueue();
	Pi::luaOnLeaveSystem->RegisterEventQueue();
	Pi::luaOnFrameChanged->RegisterEventQueue();
	Pi::luaOnShipDestroyed->RegisterEventQueue();
	Pi::luaOnShipHit->RegisterEventQueue();
	Pi::luaOnShipCollided->RegisterEventQueue();
	Pi::luaOnShipDocked->RegisterEventQueue();
	Pi::luaOnShipLanded->RegisterEventQueue();
	Pi::luaOnShipTakeOff->RegisterEventQueue();
	Pi::luaOnShipUndocked->RegisterEventQueue();
	Pi::luaOnShipAlertChanged->RegisterEventQueue();
	Pi::luaOnJettison->RegisterEventQueue();
	Pi::luaOnCargoUnload->RegisterEventQueue();
	Pi::luaOnAICompleted->RegisterEventQueue();
	Pi::luaOnCreateBB->RegisterEventQueue();
	Pi::luaOnUpdateBB->RegisterEventQueue();
	Pi::luaOnSongFinished->RegisterEventQueue();
	Pi::luaOnShipFlavourChanged->RegisterEventQueue();
	Pi::luaOnShipEquipmentChanged->RegisterEventQueue();
	Pi::luaOnShipFuelChanged->RegisterEventQueue();

	LuaConstants::Register(Pi::luaManager->GetLuaState());
	LuaLang::Register();
	LuaEngine::Register();
	LuaFileSystem::Register();
	LuaGame::Register();
	LuaComms::Register();
	LuaFormat::Register();
	LuaSpace::Register();
	LuaMusic::Register();

	LuaConsole::Register();

	// XXX sigh
	UI::LuaInit();

	// XXX load everything. for now, just modules
	pi_lua_dofile_recursive(l, "libs");
	pi_lua_dofile_recursive(l, "ui");
	pi_lua_dofile_recursive(l, "modules");

	Pi::luaNameGen = new LuaNameGen(Pi::luaManager);
}

static void LuaUninit() {
	delete Pi::luaNameGen;

	delete Pi::luaOnGameStart;
	delete Pi::luaOnGameEnd;
	delete Pi::luaOnEnterSystem;
	delete Pi::luaOnLeaveSystem;
	delete Pi::luaOnFrameChanged;
	delete Pi::luaOnShipDestroyed;
	delete Pi::luaOnShipHit;
	delete Pi::luaOnShipCollided;
	delete Pi::luaOnShipDocked;
	delete Pi::luaOnShipUndocked;
	delete Pi::luaOnShipLanded;
	delete Pi::luaOnShipTakeOff;
	delete Pi::luaOnShipAlertChanged;
	delete Pi::luaOnJettison;
	delete Pi::luaOnCargoUnload;
	delete Pi::luaOnAICompleted;
	delete Pi::luaOnCreateBB;
	delete Pi::luaOnUpdateBB;
	delete Pi::luaOnSongFinished;
	delete Pi::luaOnShipFlavourChanged;
	delete Pi::luaOnShipEquipmentChanged;
	delete Pi::luaOnShipFuelChanged;

	delete Pi::luaSerializer;
	delete Pi::luaTimer;

	delete Pi::luaManager;
}

static void LuaInitGame() {
	Pi::luaOnGameStart->ClearEvents();
	Pi::luaOnGameEnd->ClearEvents();
	Pi::luaOnFrameChanged->ClearEvents();
	Pi::luaOnShipDestroyed->ClearEvents();
	Pi::luaOnShipHit->ClearEvents();
	Pi::luaOnShipCollided->ClearEvents();
	Pi::luaOnShipDocked->ClearEvents();
	Pi::luaOnShipUndocked->ClearEvents();
	Pi::luaOnShipLanded->ClearEvents();
	Pi::luaOnShipTakeOff->ClearEvents();
	Pi::luaOnShipAlertChanged->ClearEvents();
	Pi::luaOnJettison->ClearEvents();
	Pi::luaOnCargoUnload->ClearEvents();
	Pi::luaOnAICompleted->ClearEvents();
	Pi::luaOnCreateBB->ClearEvents();
	Pi::luaOnUpdateBB->ClearEvents();
	Pi::luaOnSongFinished->ClearEvents();
	Pi::luaOnShipFlavourChanged->ClearEvents();
	Pi::luaOnShipEquipmentChanged->ClearEvents();
	Pi::luaOnShipFuelChanged->ClearEvents();
}

std::string Pi::GetSaveDir()
{
	return FileSystem::GetUserDir("savefiles");
}

Model *Pi::FindModel(const std::string &name)
{
	// Try LMR models first, then NewModel
	Model *m = 0;
	try {
		m = LmrLookupModelByName(name.c_str());
	} catch (LmrModelNotFoundException) {
		try {
			m = Pi::modelCache->FindModel(name);
		} catch (ModelCache::ModelNotFoundException) {
			Error("Could not find model %s", name);
		}
	}

	return m;
}

void Pi::RedirectStdio()
{
	std::string stdout_file = FileSystem::JoinPath(FileSystem::GetUserDir(), "stdout.txt");
	std::string stderr_file = FileSystem::JoinPath(FileSystem::GetUserDir(), "stderr.txt");

	FILE *f;

	f = freopen(stdout_file.c_str(), "w", stdout);
	if (!f)
		f = fopen(stdout_file.c_str(), "w");
	if (!f)
		fprintf(stderr, "ERROR: Couldn't redirect stdout to '%s': %s\n", stdout_file.c_str(), strerror(errno));
	else {
		setvbuf(f, 0, _IOLBF, BUFSIZ);
		*stdout = *f;
	}

	f = freopen(stderr_file.c_str(), "w", stderr);
	if (!f)
		f = fopen(stderr_file.c_str(), "w");
	if (!f)
		fprintf(stderr, "ERROR: Couldn't redirect stderr to '%s': %s\n", stderr_file.c_str(), strerror(errno));
	else {
		setvbuf(f, 0, _IOLBF, BUFSIZ);
		*stderr = *f;
	}
}

void Pi::Init()
{
	FileSystem::Init();
	FileSystem::rawFileSystem.MakeDirectory(FileSystem::GetUserDir());

	ModManager::Init();

	Pi::config = new GameConfig(FileSystem::JoinPath(FileSystem::GetUserDir(), "config.ini"));
	KeyBindings::InitBindings();

	if (config->Int("RedirectStdio"))
		RedirectStdio();

	if (!Lang::LoadStrings(config->String("Lang")))
		abort();

	Pi::detail.planets = config->Int("DetailPlanets");
	Pi::detail.textures = config->Int("Textures");
	Pi::detail.fracmult = config->Int("FractalMultiple");
	Pi::detail.cities = config->Int("DetailCities");

	// Initialize SDL
	Uint32 sdlInitFlags = SDL_INIT_VIDEO | SDL_INIT_JOYSTICK;
#if defined(DEBUG) || defined(_DEBUG)
	sdlInitFlags |= SDL_INIT_NOPARACHUTE;
#endif
	if (SDL_Init(sdlInitFlags) < 0) {
		OS::Error("SDL initialization failed: %s\n", SDL_GetError());
	}

	// Do rest of SDL video initialization and create Renderer
	Graphics::Settings videoSettings = {};
	videoSettings.width = config->Int("ScrWidth");
	videoSettings.height = config->Int("ScrHeight");
	videoSettings.fullscreen = (config->Int("StartFullscreen") != 0);
	videoSettings.shaders = (config->Int("DisableShaders") == 0);
	videoSettings.requestedSamples = config->Int("AntiAliasingMode");
	videoSettings.vsync = (config->Int("VSync") != 0);

	Pi::renderer = Graphics::Init(videoSettings);
	{
		std::ofstream out;
		out.open((FileSystem::JoinPath(FileSystem::GetUserDir(), "opengl.txt")).c_str());
		renderer->PrintDebugInfo(out);
	}

	OS::LoadWindowIcon();
	SDL_WM_SetCaption("Pioneer","Pioneer");

	Pi::scrWidth = videoSettings.width;
	Pi::scrHeight = videoSettings.height;
	Pi::scrAspect = videoSettings.width / float(videoSettings.height);

	Pi::rng.seed(time(0));

	InitJoysticks();
	joystickEnabled = (config->Int("EnableJoystick")) ? true : false;
	mouseYInvert = (config->Int("InvertMouseY")) ? true : false;

	Pi::ui.Reset(new UI::Context(Pi::renderer, scrWidth, scrHeight));

	Gui::Init(renderer, scrWidth, scrHeight, 800, 600);

	LuaInit();

	draw_progress(0.1f);

	Galaxy::Init();
	draw_progress(0.2f);

	CustomSystem::Init();
	draw_progress(0.4f);

	LmrModelCompilerInit(Pi::renderer);
	LmrNotifyScreenWidth(Pi::scrWidth);
	modelCache = new ModelCache(Pi::renderer);
	draw_progress(0.5f);

//unsigned int control_word;
//_clearfp();
//_controlfp_s(&control_word, _EM_INEXACT | _EM_UNDERFLOW | _EM_ZERODIVIDE, _MCW_EM);
//double fpexcept = Pi::timeAccelRates[1] / Pi::timeAccelRates[0];

	ShipType::Init();
	draw_progress(0.6f);

	GeoSphere::Init();
	draw_progress(0.7f);

	CityOnPlanet::Init();
	draw_progress(0.8f);

	SpaceStation::Init();
	draw_progress(0.9f);

	Sfx::Init();
	draw_progress(0.95f);

	if (!config->Int("DisableSound")) {
		Sound::Init();
		Sound::SetMasterVolume(config->Float("MasterVolume"));
		Sound::SetSfxVolume(config->Float("SfxVolume"));
		GetMusicPlayer().SetVolume(config->Float("MusicVolume"));

		Sound::Pause(0);
		if (config->Int("MasterMuted")) Sound::Pause(1);
		if (config->Int("SfxMuted")) Sound::SetSfxVolume(0.f);
		if (config->Int("MusicMuted")) GetMusicPlayer().SetEnabled(false);
	}
	draw_progress(1.0f);

#if 0
	// test code to produce list of ship stats

	FILE *pStatFile = fopen("shipstat.csv","wt");
	if (pStatFile)
	{
		fprintf(pStatFile, "name,lmrname,hullmass,capacity,fakevol,rescale,xsize,ysize,zsize,facc,racc,uacc,sacc,aacc\n");
		for (std::map<std::string, ShipType>::iterator i = ShipType::types.begin();
				i != ShipType::types.end(); ++i)
		{
			ShipType *shipdef = &(i->second);
			LmrModel *lmrModel = LmrLookupModelByName(shipdef->lmrModelName.c_str());
			LmrObjParams lmrParams; memset(&lmrParams, 0, sizeof(LmrObjParams));
			LmrCollMesh *collMesh = new LmrCollMesh(lmrModel, &lmrParams);
			Aabb aabb = collMesh->GetAabb();

			double hullmass = shipdef->hullMass;
			double capacity = shipdef->capacity;
			double xsize = aabb.max.x-aabb.min.x;
			double ysize = aabb.max.y-aabb.min.y;
			double zsize = aabb.max.z-aabb.min.z;
			double fakevol = xsize*ysize*zsize;
			double rescale = pow(fakevol/(100 * (hullmass+capacity)), 0.3333333333);
			double brad = aabb.GetBoundingRadius();
			double simass = (hullmass + capacity) * 1000.0;
			double angInertia = (2/5.0)*simass*brad*brad;
			double acc1 = shipdef->linThrust[ShipType::THRUSTER_FORWARD] / (9.81*simass);
			double acc2 = shipdef->linThrust[ShipType::THRUSTER_REVERSE] / (9.81*simass);
			double acc3 = shipdef->linThrust[ShipType::THRUSTER_UP] / (9.81*simass);
			double acc4 = shipdef->linThrust[ShipType::THRUSTER_RIGHT] / (9.81*simass);
			double acca = shipdef->angThrust/angInertia;

			fprintf(pStatFile, "%s,%s,%.1f,%.1f,%.1f,%.3f,%.1f,%.1f,%.1f,%.1f,%.1f,%.1f,%.1f,%f\n",
				shipdef->name.c_str(), shipdef->lmrModelName.c_str(), hullmass, capacity,
				fakevol, rescale, xsize, ysize, zsize, acc1, acc2, acc3, acc4, acca);
			delete collMesh;
		}
		fclose(pStatFile);
	}
#endif

	luaConsole = new LuaConsole(10);
	KeyBindings::toggleLuaConsole.onPress.connect(sigc::ptr_fun(&Pi::ToggleLuaConsole));

	gameMenuView = new GameMenuView();
	config->Save();
}

bool Pi::IsConsoleActive()
{
	return luaConsole && luaConsole->IsActive();
}

void Pi::ToggleLuaConsole()
{
	if (luaConsole->IsVisible()) {
		luaConsole->Hide();
		if (luaConsole->GetTextEntryField()->IsFocused())
			Gui::Screen::ClearFocus();
		Gui::Screen::RemoveBaseWidget(luaConsole);
	} else {
		// luaConsole is added and removed from the base widget set
		// (rather than just using Show()/Hide())
		// so that it's forced in front of any other base widgets when it opens
		Gui::Screen::AddBaseWidget(luaConsole, 0, 0);
		luaConsole->Show();
		luaConsole->GetTextEntryField()->Show();
	}
}

void Pi::Quit()
{
	delete Pi::gameMenuView;
	delete Pi::luaConsole;
	Sfx::Uninit();
	Sound::Uninit();
	SpaceStation::Uninit();
	CityOnPlanet::Uninit();
	GeoSphere::Uninit();
	LmrModelCompilerUninit();
	Galaxy::Uninit();
	Graphics::Uninit();
	LuaUninit();
	Gui::Uninit();
	delete Pi::modelCache;
	delete Pi::renderer;
	StarSystem::ShrinkCache();
	SDL_Quit();
	FileSystem::Uninit();
	exit(0);
}

void Pi::BoinkNoise()
{
	Sound::PlaySfx("Click", 0.3f, 0.3f, false);
}

void Pi::SetView(View *v)
{
	if (cpan)
		cpan->ClearOverlay();
	if (currentView) currentView->HideAll();
	currentView = v;
	if (currentView) {
		currentView->OnSwitchTo();
		currentView->ShowAll();
	}
}

void Pi::OnChangeDetailLevel()
{
	GeoSphere::OnChangeDetailLevel();
}

void Pi::HandleEvents()
{
	SDL_Event event;

	Pi::mouseMotion[0] = Pi::mouseMotion[1] = 0;
	while (SDL_PollEvent(&event)) {
		Gui::HandleSDLEvent(&event);
		KeyBindings::DispatchSDLEvent(&event);

		switch (event.type) {
			case SDL_KEYDOWN:
				if (event.key.keysym.sym == SDLK_ESCAPE) {
					if (Pi::game) {
						// only accessible once game started
						if (currentView != 0) {
							if (currentView != gameMenuView) {
								Pi::game->SetTimeAccel(Game::TIMEACCEL_PAUSED);
								SetView(gameMenuView);
							}
							else {
								Pi::game->RequestTimeAccel(Game::TIMEACCEL_1X);
								SetView(worldView);
							}
						}
					}
					break;
				}
				// special keys. LCTRL+turd
				if ((KeyState(SDLK_LCTRL) || (KeyState(SDLK_RCTRL)))) {
					switch (event.key.keysym.sym) {
						case SDLK_q: // Quit
							if (Pi::game)
								Pi::EndGame();
							Pi::Quit();
							break;
						case SDLK_PRINT:	   // print
						case SDLK_KP_MULTIPLY: // screen
						{
							char buf[256];
							const time_t t = time(0);
							struct tm *_tm = localtime(&t);
							strftime(buf, sizeof(buf), "screenshot-%Y%m%d-%H%M%S.png", _tm);
							Screendump(buf, GetScrWidth(), GetScrHeight());
							break;
						}
#if WITH_DEVKEYS
						case SDLK_i: // Toggle Debug info
							Pi::showDebugInfo = !Pi::showDebugInfo;
							break;
						case SDLK_m:  // Gimme money!
							if(Pi::game) {
								Pi::player->SetMoney(Pi::player->GetMoney() + 10000000);
							}
							break;
						case SDLK_F12:
						{
							if(Pi::game) {
								matrix4x4d m; Pi::player->GetRotMatrix(m);
								vector3d dir = m*vector3d(0,0,-1);
								/* add test object */
								if (KeyState(SDLK_RSHIFT)) {
									Missile *missile =
										new Missile(ShipType::MISSILE_GUIDED, Pi::player, Pi::player->GetCombatTarget());
									missile->SetRotMatrix(m);
									missile->SetFrame(Pi::player->GetFrame());
									missile->SetPosition(Pi::player->GetPosition()+50.0*dir);
									missile->SetVelocity(Pi::player->GetVelocity());
									game->GetSpace()->AddBody(missile);
								} else if (KeyState(SDLK_LSHIFT)) {
									SpaceStation *s = static_cast<SpaceStation*>(Pi::player->GetNavTarget());
									if (s) {
										int port = s->GetFreeDockingPort();
										if (port != -1) {
											printf("Putting ship into station\n");
											// Make police ship intent on killing the player
											Ship *ship = new Ship(ShipType::LADYBIRD);
											ship->AIKill(Pi::player);
											ship->SetFrame(Pi::player->GetFrame());
											ship->SetDockedWith(s, port);
											game->GetSpace()->AddBody(ship);
										} else {
											printf("No docking ports free dude\n");
										}
									} else {
											printf("Select a space station...\n");
									}
								} else {
									Ship *ship = new Ship(ShipType::LADYBIRD);
									ship->m_equipment.Set(Equip::SLOT_LASER, 0, Equip::PULSECANNON_1MW);
									ship->AIKill(Pi::player);
									ship->SetFrame(Pi::player->GetFrame());
									ship->SetPosition(Pi::player->GetPosition()+100.0*dir);
									ship->SetVelocity(Pi::player->GetVelocity());
									ship->m_equipment.Add(Equip::DRIVE_CLASS2);
									ship->m_equipment.Add(Equip::RADAR_MAPPER);
									ship->m_equipment.Add(Equip::SCANNER);
									ship->m_equipment.Add(Equip::SHIELD_GENERATOR);
									ship->m_equipment.Add(Equip::HYDROGEN, 10);
									ship->UpdateStats();
									game->GetSpace()->AddBody(ship);
								}
							}
							break;
						}
#endif /* DEVKEYS */
#if WITH_OBJECTVIEWER
						case SDLK_F10:
							Pi::SetView(Pi::objectViewerView);
							break;
#endif
						case SDLK_F11:
							// XXX only works on X11
							//SDL_WM_ToggleFullScreen(Pi::scrSurface);
							break;
						case SDLK_F9: // Quicksave
						{
							if(Pi::game) {
								if (Pi::game->IsHyperspace())
									Pi::cpan->MsgLog()->Message("", Lang::CANT_SAVE_IN_HYPERSPACE);

								else {
									std::string name = FileSystem::JoinPath(GetSaveDir(), "_quicksave");
									GameSaver saver(Pi::game);
									if (saver.SaveToFile(name))
										Pi::cpan->MsgLog()->Message("", Lang::GAME_SAVED_TO+name);
								}
							}
							break;
						}
						default:
							break; // This does nothing but it stops the compiler warnings
					}
				}
				Pi::keyState[event.key.keysym.sym] = 1;
				Pi::keyModState = event.key.keysym.mod;
				Pi::onKeyPress.emit(&event.key.keysym);
				break;
			case SDL_KEYUP:
				Pi::keyState[event.key.keysym.sym] = 0;
				Pi::keyModState = event.key.keysym.mod;
				Pi::onKeyRelease.emit(&event.key.keysym);
				break;
			case SDL_MOUSEBUTTONDOWN:
				if (event.button.button < COUNTOF(Pi::mouseButton)) {
					Pi::mouseButton[event.button.button] = 1;
					Pi::onMouseButtonDown.emit(event.button.button,
							event.button.x, event.button.y);
				}
				break;
			case SDL_MOUSEBUTTONUP:
				if (event.button.button < COUNTOF(Pi::mouseButton)) {
					Pi::mouseButton[event.button.button] = 0;
					Pi::onMouseButtonUp.emit(event.button.button,
							event.button.x, event.button.y);
				}
				break;
			case SDL_MOUSEMOTION:
				Pi::mouseMotion[0] += event.motion.xrel;
				Pi::mouseMotion[1] += event.motion.yrel;
		//		SDL_GetRelativeMouseState(&Pi::mouseMotion[0], &Pi::mouseMotion[1]);
				break;
			case SDL_JOYAXISMOTION:
				if (joysticks[event.jaxis.which].joystick == NULL)
					break;
				if (event.jaxis.value == -32768)
					joysticks[event.jaxis.which].axes[event.jaxis.axis] = 1.f;
				else
					joysticks[event.jaxis.which].axes[event.jaxis.axis] = -event.jaxis.value / 32767.f;
				break;
			case SDL_JOYBUTTONUP:
			case SDL_JOYBUTTONDOWN:
				if (joysticks[event.jaxis.which].joystick == NULL)
					break;
				joysticks[event.jbutton.which].buttons[event.jbutton.button] = event.jbutton.state != 0;
				break;
			case SDL_JOYHATMOTION:
				if (joysticks[event.jaxis.which].joystick == NULL)
					break;
				joysticks[event.jhat.which].hats[event.jhat.hat] = event.jhat.value;
				break;
			case SDL_QUIT:
				if (Pi::game)
					Pi::EndGame();
				Pi::Quit();
				break;
		}
	}
}

static void draw_tombstone(float _time)
{
	LmrMaterial m0 = { { 1.0f, 1.0f, 1.0f, 1.0f }, { 0, 0, 0 }, { 0, 0, 0 }, 0 };
	LmrMaterial m1 = { { 0.8f, 0.6f, 0.5f, 1.0f }, { 0, 0, 0 }, { 0, 0, 0 }, 0 };
	LmrMaterial m2 = { { 0.5f, 0.5f, 0.5f, 1.0f }, { 0, 0, 0 }, { 0, 0, 0 }, 0 };

	LmrObjParams params;
	params.label = Lang::TOMBSTONE_EPITAPH;
	params.pMat[0] = m0;
	params.pMat[1] = m1;
	params.pMat[2] = m2;

<<<<<<< HEAD
=======
	Pi::renderer->SetAmbientColor(Color(0.1f, 0.1f, 0.1f, 1.f));

	const Color lc(1.f, 1.f, 1.f, 0.f);
	const Graphics::Light light(Graphics::Light::LIGHT_DIRECTIONAL, vector3f(0.f, 1.f, 1.f), lc, lc, lc);
	Pi::renderer->SetLights(1, &light);

	matrix4x4f rot = matrix4x4f::RotateYMatrix(_time) * matrix4x4f::RotateZMatrix(0.6f*_time) *
			matrix4x4f::RotateXMatrix(_time*0.7f);
	rot[14] = -80.0;
	LmrLookupModelByName("lanner_ub")->Render(rot, &params);
	glPopAttrib();
}

static void draw_tombstone(float _time)
{
	LmrObjParams params = {
		0, // animation namespace
		0.0, // time
		{}, // animation stages
		{}, // animation positions
		Lang::TOMBSTONE_EPITAPH, // label
		0, // equipment
		0, // flightState
		{ 0.0f, 0.0f, 1.0f }, { 0.0f, 0.0f, 0.0f },
		{	// pColor[3]
		{ { 1.0f, 1.0f, 1.0f, 1.0f }, { 0, 0, 0 }, { 0, 0, 0 }, 0 },
		{ { 0.8f, 0.6f, 0.5f, 1.0f }, { 0, 0, 0 }, { 0, 0, 0 }, 0 },
		{ { 0.5f, 0.5f, 0.5f, 1.0f }, { 0, 0, 0 }, { 0, 0, 0 }, 0 } },
	};
>>>>>>> 7c366e2b
	glPushAttrib(GL_ALL_ATTRIB_BITS);

	Pi::renderer->SetAmbientColor(Color(0.1f, 0.1f, 0.1f, 1.f));

	const Color lc(1.f, 1.f, 1.f, 0.f);
	const Graphics::Light light(Graphics::Light::LIGHT_DIRECTIONAL, vector3f(0.f, 1.f, 1.f), lc, lc, lc);
	Pi::renderer->SetLights(1, &light);

	matrix4x4f rot = matrix4x4f::RotateYMatrix(_time*2);
	rot[14] = -std::max(150.0f - 30.0f*_time, 30.0f);
	Pi::FindModel("tombstone")->Render(Pi::renderer, rot, &params);
	glPopAttrib();
}

void Pi::TombStoneLoop()
{
	Uint32 last_time = SDL_GetTicks();
	float _time = 0;
	cpan->HideAll();
	currentView->HideAll();
	do {
		Pi::renderer->BeginFrame();
		Pi::renderer->SetPerspectiveProjection(75, Pi::GetScrAspect(), 1.f, 10000.f);
		Pi::renderer->SetTransform(matrix4x4f::Identity());
		Pi::HandleEvents();
		Pi::SetMouseGrab(false);
		draw_tombstone(_time);
		Pi::renderer->EndFrame();
		Gui::Draw();
		Pi::renderer->SwapBuffers();

		Pi::frameTime = 0.001f*(SDL_GetTicks() - last_time);
		_time += Pi::frameTime;
		last_time = SDL_GetTicks();
	} while (!((_time > 2.0) && ((Pi::MouseButtonState(SDL_BUTTON_LEFT)) || Pi::KeyState(SDLK_SPACE)) ));
}

void Pi::InitGame()
{
	// this is a bit brittle. skank may be forgotten and survive between
	// games

	Polit::Init();

	if (!config->Int("DisableSound")) AmbientSounds::Init();

	LuaInitGame();
}

static void OnPlayerDockOrUndock()
{
	Pi::game->RequestTimeAccel(Game::TIMEACCEL_1X);
	Pi::game->SetTimeAccel(Game::TIMEACCEL_1X);
}

static void OnPlayerChangeEquipment(Equip::Type e)
{
	Pi::onPlayerChangeEquipment.emit();
}

void Pi::StartGame()
{
	Pi::player->onDock.connect(sigc::ptr_fun(&OnPlayerDockOrUndock));
	Pi::player->onUndock.connect(sigc::ptr_fun(&OnPlayerDockOrUndock));
	Pi::player->m_equipment.onChange.connect(sigc::ptr_fun(&OnPlayerChangeEquipment));
	cpan->ShowAll();
	cpan->SetAlertState(Ship::ALERT_NONE);
	OnPlayerChangeEquipment(Equip::NONE);
	SetView(worldView);
	Pi::luaOnGameStart->Signal();
}

bool Pi::menuDone = false;
bool Pi::HandleMenuOption(int n)
{
	switch (n) {

		// XXX these assign to Pi::game, which is the correct behaviour. its
		// redundant right now because the Game constructor assigns itself to
		// Pi::game. it only does that as a hack to get the views up and
		// running. one day, when all that is fixed, you can delete this
		// comment

		case 0: // Earth start point
		{
			game = new Game(SystemPath(0,0,0,0,9));  // Los Angeles, Earth
			break;
		}

		case 1: // Epsilon Eridani start point
		{
			game = new Game(SystemPath(1,-1,-1,0,4));  // New Hope, New Hope
			break;
		}

		case 2: // Lave start point
		{
			game = new Game(SystemPath(-2,1,90,0,2));  // Lave Station, Lave
			break;
		}

		case 3: // Debug start point
		{
			game = new Game(SystemPath(1,-1,-1,0,4), vector3d(0,2*EARTH_RADIUS,0));  // somewhere over New Hope

			Ship *enemy = new Ship(ShipType::EAGLE_LRF);
			enemy->SetFrame(player->GetFrame());
			enemy->SetPosition(player->GetPosition()+vector3d(0,0,-9000.0));
			enemy->SetVelocity(vector3d(0,0,0));
			enemy->m_equipment.Set(Equip::SLOT_ENGINE, 0, Equip::DRIVE_CLASS1);
			enemy->m_equipment.Set(Equip::SLOT_LASER, 0, Equip::PULSECANNON_1MW);
			enemy->m_equipment.Add(Equip::HYDROGEN, 2);
			enemy->m_equipment.Add(Equip::ATMOSPHERIC_SHIELDING);
			enemy->m_equipment.Add(Equip::AUTOPILOT);
			enemy->m_equipment.Add(Equip::SCANNER);
			enemy->UpdateStats();
			enemy->AIKill(player);
			game->GetSpace()->AddBody(enemy);

			player->SetCombatTarget(enemy);

			const ShipType *shipdef;
			double mass, acc1, acc2, acc3;
			printf("Player ship mass = %.0fkg, Enemy ship mass = %.0fkg\n",
				   player->GetMass(), enemy->GetMass());

			shipdef = &player->GetShipType();
			mass = player->GetMass();
			acc1 = shipdef->linThrust[ShipType::THRUSTER_FORWARD] / (9.81*mass);
			acc2 = shipdef->linThrust[ShipType::THRUSTER_REVERSE] / (9.81*mass);
			acc3 = shipdef->linThrust[ShipType::THRUSTER_UP] / (9.81*mass);
			printf("Player ship thrust = %.1fg, %.1fg, %.1fg\n", acc1, acc2, acc3);

			shipdef = &enemy->GetShipType();
			mass = enemy->GetMass();
			acc1 = shipdef->linThrust[ShipType::THRUSTER_FORWARD] / (9.81*mass);
			acc2 = shipdef->linThrust[ShipType::THRUSTER_REVERSE] / (9.81*mass);
			acc3 = shipdef->linThrust[ShipType::THRUSTER_UP] / (9.81*mass);
			printf("Enemy ship thrust = %.1fg, %.1fg, %.1fg\n", acc1, acc2, acc3);

			/*	Frame *stationFrame = new Frame(pframe, "Station frame...");
			 stationFrame->SetRadius(5000);
			 stationFrame->m_sbody = 0;
			 stationFrame->SetPosition(vector3d(0,0,zpos));
			 stationFrame->SetAngVelocity(vector3d(0,0,0.5));

			 for (int i=0; i<4; i++) {
			 Ship *body = new Ship(ShipType::LADYBIRD);
			 char buf[64];
			 snprintf(buf,sizeof(buf),"X%c-0%02d", 'A'+i, i);
			 body->SetLabel(buf);
			 body->SetFrame(stationFrame);
			 body->SetPosition(vector3d(200*(i+1), 0, 2000));
			 Space::AddBody(body);
			 }

			 SpaceStation *station = new SpaceStation(SpaceStation::JJHOOP);
			 station->SetLabel("Poemi-chan's Folly");
			 station->SetFrame(stationFrame);
			 station->SetPosition(vector3d(0,0,0));
			 Space::AddBody(station);

			 SpaceStation *station2 = new SpaceStation(SpaceStation::GROUND_FLAVOURED);
			 station2->SetLabel("Conor's End");
			 station2->SetFrame(*pframe->m_children.begin()); // rotating frame of planet
			 station2->OrientOnSurface(EARTH_RADIUS, M_PI/4, M_PI/4);
			 Space::AddBody(station2);
			 */
			//	player->SetDockedWith(station2, 0);

			break;
		}

		case 4: // Load game
		{
			GameLoader loader;
			loader.DialogMainLoop();
			game = loader.GetGame();
			if (! game) {
				// loading screen was cancelled;
				// return without setting menuDone so the menu is re-displayed
				return true;
			}
			break;
		}

		default:
			break;
	}

	menuDone = true;

	return true;
}

void Pi::Start()
{
	ScopedPtr<Intro> intro(new Intro(Pi::renderer, vector2f(GetScrWidth(), GetScrHeight())));

	ui->SetInnerWidget(ui->GetFromCatalog("MainMenu"));

#if 0
	static const int NUM_OPTIONS = 6;
	UI::Button *buttons[NUM_OPTIONS];

	ui->SetInnerWidget(
		ui->Margin(10.0f)->SetInnerWidget(
			ui->Grid(1, UI::CellSpec(0.25f,0.5f,0.25f))
				->SetCell(0,2,
					ui->Grid(UI::CellSpec(0.2f,0.8f), 1)->SetRow(0, UI::WidgetSet(
						ui->Image("icons/badge.png"),
						ui->Align(UI::Align::LEFT)->SetInnerWidget(
							ui->Margin(10.0f)->SetInnerWidget(
								ui->VBox()->PackEnd(UI::WidgetSet(
									ui->Label("Pioneer")->SetFontSize(UI::Widget::FONT_SIZE_XLARGE),
									ui->Label(version)
								))
							)
						)
					))
				)
				->SetCell(0,1, ui->Align(UI::Align::MIDDLE)->SetInnerWidget(
					ui->VBox()->PackEnd(UI::WidgetSet(
						ui->HBox()->PackEnd(UI::WidgetSet(buttons[0] = ui->Button(), ui->Label(Lang::MM_START_NEW_GAME_EARTH))),
						ui->HBox()->PackEnd(UI::WidgetSet(buttons[1] = ui->Button(), ui->Label(Lang::MM_START_NEW_GAME_E_ERIDANI))),
						ui->HBox()->PackEnd(UI::WidgetSet(buttons[2] = ui->Button(), ui->Label(Lang::MM_START_NEW_GAME_LAVE))),
						ui->HBox()->PackEnd(UI::WidgetSet(buttons[3] = ui->Button(), ui->Label(Lang::MM_START_NEW_GAME_DEBUG))),
						ui->HBox()->PackEnd(UI::WidgetSet(buttons[4] = ui->Button(), ui->Label(Lang::MM_LOAD_SAVED_GAME))),
						ui->HBox()->PackEnd(UI::WidgetSet(buttons[5] = ui->Button(), ui->Label(Lang::MM_QUIT)))
					))
				))
		)
	);

	for (int i = 0; i < NUM_OPTIONS; i++) {
		buttons[i]->onClick.connect(sigc::bind(sigc::ptr_fun(&Pi::HandleMenuOption), i));
		ui->AddShortcut(SDLKey(SDLK_1+i), buttons[i]);
	}
#endif

#if 0
	Gui::Fixed *menu = new Gui::Fixed(float(Gui::Screen::GetWidth()), float(Gui::Screen::GetHeight()));
	Gui::Screen::AddBaseWidget(menu, 0, 0);
	menu->SetTransparency(true);

	static const float badgeWidth = 128;
	float badgeSize[2];
	Gui::Screen::GetCoords2Pixels(badgeSize);
	badgeSize[0] *= badgeWidth; badgeSize[1] *= badgeWidth;
	Gui::Fixed *badge = new Gui::Fixed(badgeSize[0], badgeSize[1]);
	badge->Add(new Gui::Image("icons/badge.png"),0,0);
	menu->Add(badge, 30, Gui::Screen::GetHeight()-badgeSize[1]-30);

	Gui::Screen::PushFont("OverlayFont");

	const float w = Gui::Screen::GetWidth() / 2.0f;
	const float h = Gui::Screen::GetHeight() / 2.0f;
	const int OPTS = 6;
	Gui::SolidButton *opts[OPTS];
	opts[0] = new Gui::SolidButton(); opts[0]->SetShortcut(SDLK_1, KMOD_NONE);
	opts[0]->onClick.connect(sigc::bind(sigc::ptr_fun(&Pi::HandleMenuKey), 0));
	opts[1] = new Gui::SolidButton(); opts[1]->SetShortcut(SDLK_2, KMOD_NONE);
	opts[1]->onClick.connect(sigc::bind(sigc::ptr_fun(&Pi::HandleMenuKey), 1));
	opts[2] = new Gui::SolidButton(); opts[2]->SetShortcut(SDLK_3, KMOD_NONE);
	opts[2]->onClick.connect(sigc::bind(sigc::ptr_fun(&Pi::HandleMenuKey), 2));
	opts[3] = new Gui::SolidButton(); opts[3]->SetShortcut(SDLK_4, KMOD_NONE);
	opts[3]->onClick.connect(sigc::bind(sigc::ptr_fun(&Pi::HandleMenuKey), 3));
	opts[4] = new Gui::SolidButton(); opts[4]->SetShortcut(SDLK_5, KMOD_NONE);
	opts[4]->onClick.connect(sigc::bind(sigc::ptr_fun(&Pi::HandleMenuKey), 4));
	opts[5] = new Gui::SolidButton(); opts[5]->SetShortcut(SDLK_6, KMOD_NONE);
	opts[5]->onClick.connect(sigc::bind(sigc::ptr_fun(&Pi::HandleMenuKey), 5));
	menu->Add(opts[0], w, h-80);
	menu->Add(new Gui::Label(Lang::MM_START_NEW_GAME_EARTH), w+32, h-80);
	menu->Add(opts[1], w, h-48);
	menu->Add(new Gui::Label(Lang::MM_START_NEW_GAME_E_ERIDANI), w+32, h-48);
	menu->Add(opts[2], w, h-16);
	menu->Add(new Gui::Label(Lang::MM_START_NEW_GAME_LAVE), w+32, h-16);
	menu->Add(opts[3], w, h+16);
	menu->Add(new Gui::Label(Lang::MM_START_NEW_GAME_DEBUG), w+32, h+16);
	menu->Add(opts[4], w, h+48);
	menu->Add(new Gui::Label(Lang::MM_LOAD_SAVED_GAME), w+32, h+48);
	menu->Add(opts[5], w, h+80);
	menu->Add(new Gui::Label(Lang::MM_QUIT), w+32, h+80);

	version += "\n";
	version += Pi::renderer->GetName();

	menu->Add(new Gui::Label(version), 30+badgeSize[0]+20, Gui::Screen::GetHeight()-badgeSize[1]-10);

	Gui::Screen::PopFont();

	menu->ShowAll();
#endif

	ui->Layout();

	Uint32 last_time = SDL_GetTicks();
	float _time = 0;

	menuDone = false;
	game = 0;
<<<<<<< HEAD
	while (!game && !menuDone) {
		SDL_Event event;
		while (SDL_PollEvent(&event)) {
			if (event.type == SDL_KEYDOWN && event.key.keysym.sym == SDLK_ESCAPE)
				menuDone = true;
			else
				ui->DispatchSDLEvent(event);
		}

		intro->Render(_time);

		ui->Update();
		ui->Draw();

=======

	//XXX global ambient colour hack to make explicit the old default ambient colour dependency
	// for some models
	Pi::renderer->SetAmbientColor(Color(0.2f, 0.2f, 0.2f, 1.f));

	while (!menuDone) {
		Pi::HandleEvents();
		Pi::renderer->BeginFrame();
		Pi::renderer->SetPerspectiveProjection(75, Pi::GetScrAspect(), 1.f, 10000.f);
		Pi::renderer->SetTransform(matrix4x4f::Identity());
		Pi::SetMouseGrab(false);
		draw_intro(background, _time);
		Pi::renderer->EndFrame();
		Gui::Draw();
>>>>>>> 7c366e2b
		Pi::renderer->SwapBuffers();

		Pi::frameTime = 0.001f*(SDL_GetTicks() - last_time);
		_time += Pi::frameTime;
		last_time = SDL_GetTicks();
	}

#if 0
	menu->HideAll();

	Gui::Screen::RemoveBaseWidget(menu);
	delete menu;
	delete background;
#endif

	// game is set by HandleMenuKey if any game-starting option (start or
	// load) is selected
	if (game) {
		InitGame();
		StartGame();
		MainLoop();
	}

	// no game means quit was selected, so end things
	else
		Pi::Quit();
}

void Pi::EndGame()
{
	Pi::musicPlayer.Stop();
	Sound::DestroyAllEvents();
	Pi::luaOnGameEnd->Signal();
	Pi::luaManager->CollectGarbage();

	if (!config->Int("DisableSound")) AmbientSounds::Uninit();
	Sound::DestroyAllEvents();

	assert(game);
	delete game;
	game = 0;
	player = 0;

	StarSystem::ShrinkCache();
}

void Pi::MainLoop()
{
	double time_player_died = 0;
#ifdef MAKING_VIDEO
	Uint32 last_screendump = SDL_GetTicks();
	int dumpnum = 0;
#endif /* MAKING_VIDEO */

#if WITH_DEVKEYS
	Uint32 last_stats = SDL_GetTicks();
	int frame_stat = 0;
	int phys_stat = 0;
	char fps_readout[256];
	memset(fps_readout, 0, sizeof(fps_readout));
#endif

	int MAX_PHYSICS_TICKS = Pi::config->Int("MaxPhysicsCyclesPerRender");
	if (MAX_PHYSICS_TICKS <= 0)
		MAX_PHYSICS_TICKS = 4;

	double currentTime = 0.001 * double(SDL_GetTicks());
	double accumulator = Pi::game->GetTimeStep();
	Pi::gameTickAlpha = 0;

	while (Pi::game) {
		double newTime = 0.001 * double(SDL_GetTicks());
		Pi::frameTime = newTime - currentTime;
		if (Pi::frameTime > 0.25) Pi::frameTime = 0.25;
		currentTime = newTime;
		accumulator += Pi::frameTime * Pi::game->GetTimeAccelRate();

		const float step = Pi::game->GetTimeStep();
		if (step > 0.0f) {
			int phys_ticks = 0;
			while (accumulator >= step) {
				if (++phys_ticks >= MAX_PHYSICS_TICKS) {
					accumulator = 0.0;
					break;
				}
				game->TimeStep(step);

				accumulator -= step;
			}
			Pi::gameTickAlpha = accumulator / step;

#if WITH_DEVKEYS
			phys_stat += phys_ticks;
#endif
		} else {
			// paused
		}
		frame_stat++;

		Pi::renderer->BeginFrame();
		Pi::renderer->SetTransform(matrix4x4f::Identity());

		/* Calculate position for this rendered frame (interpolated between two physics ticks */
        // XXX should this be here? what is this anyway?
		for (Space::BodyIterator i = game->GetSpace()->BodiesBegin(); i != game->GetSpace()->BodiesEnd(); ++i) {
			(*i)->UpdateInterpolatedTransform(Pi::GetGameTickAlpha());
		}
		game->GetSpace()->GetRootFrame()->UpdateInterpolatedTransform(Pi::GetGameTickAlpha());

		currentView->Update();
		currentView->Draw3D();
		// XXX HandleEvents at the moment must be after view->Draw3D and before
		// Gui::Draw so that labels drawn to screen can have mouse events correctly
		// detected. Gui::Draw wipes memory of label positions.
		Pi::HandleEvents();
		// hide cursor for ship control.

		SetMouseGrab(Pi::MouseButtonState(SDL_BUTTON_RIGHT));

		Pi::renderer->EndFrame();
		Gui::Draw();

#if WITH_DEVKEYS
		if (Pi::showDebugInfo) {
			Gui::Screen::EnterOrtho();
			Gui::Screen::PushFont("ConsoleFont");
			Gui::Screen::RenderString(fps_readout, 0, 0);
			Gui::Screen::PopFont();
			Gui::Screen::LeaveOrtho();
		}
#endif

		Pi::renderer->SwapBuffers();

		// game exit or failed load from GameMenuView will have cleared
		// Pi::game. we can't continue.
		if (!Pi::game)
			return;

		if (Pi::game->UpdateTimeAccel())
			accumulator = 0;				// fix for huge pauses 10000x -> 1x

		// fuckadoodledoo, did the player die?
		if (Pi::player->IsDead()) {
			if (time_player_died > 0.0) {
				if (Pi::game->GetTime() - time_player_died > 8.0) {
					Pi::TombStoneLoop();
					Pi::EndGame();
					break;
				}
			} else {
				Pi::game->SetTimeAccel(Game::TIMEACCEL_1X);
				Pi::cpan->HideAll();
				Pi::SetView(static_cast<View*>(Pi::worldView));
				Pi::player->Disable();
				time_player_died = Pi::game->GetTime();
			}
		} else {
			// this is something we need not do every turn...
			if (!config->Int("DisableSound")) AmbientSounds::Update();
			StarSystem::ShrinkCache();
		}
		cpan->Update();
		musicPlayer.Update();

#if WITH_DEVKEYS
		if (Pi::showDebugInfo && SDL_GetTicks() - last_stats > 1000) {
			size_t lua_mem = Pi::luaManager->GetMemoryUsage();
			int lua_memB = int(lua_mem & ((1u << 10) - 1));
			int lua_memKB = int(lua_mem >> 10) % 1024;
			int lua_memMB = int(lua_mem >> 20);

			Pi::statSceneTris += LmrModelGetStatsTris();

			snprintf(
				fps_readout, sizeof(fps_readout),
				"%d fps, %d phys updates, %d triangles, %.3f M tris/sec, %d terrain vtx/sec, %d glyphs/sec\n"
				"Lua mem usage: %d MB + %d KB + %d bytes",
				frame_stat, phys_stat, Pi::statSceneTris, Pi::statSceneTris*frame_stat*1e-6,
				GeoSphere::GetVtxGenCount(), Text::TextureFont::GetGlyphCount(),
				lua_memMB, lua_memKB, lua_memB
			);
			frame_stat = 0;
			phys_stat = 0;
			Text::TextureFont::ClearGlyphCount();
			GeoSphere::ClearVtxGenCount();
			if (SDL_GetTicks() - last_stats > 1200) last_stats = SDL_GetTicks();
			else last_stats += 1000;
		}
		Pi::statSceneTris = 0;
		LmrModelClearStatsTris();
#endif

#ifdef MAKING_VIDEO
		if (SDL_GetTicks() - last_screendump > 50) {
			last_screendump = SDL_GetTicks();
			std::string fname = stringf(Lang::SCREENSHOT_FILENAME_TEMPLATE, formatarg("index", dumpnum++));
			Screendump(fname.c_str(), GetScrWidth(), GetScrHeight());
		}
#endif /* MAKING_VIDEO */
	}
}

float Pi::CalcHyperspaceRange(int hyperclass, int total_mass_in_tonnes)
{
	// for the sake of hyperspace range, we count ships mass as 60% of original.
	// Brian: "The 60% value was arrived at through trial and error,
	// to scale the entire jump range calculation after things like ship mass,
	// cargo mass, hyperdrive class, fuel use and fun were factored in."
	return 200.0f * hyperclass * hyperclass / (total_mass_in_tonnes * 0.6f);
}

void Pi::Message(const std::string &message, const std::string &from, enum MsgLevel level)
{
	if (level == MSG_IMPORTANT) {
		Pi::cpan->MsgLog()->ImportantMessage(from, message);
	} else {
		Pi::cpan->MsgLog()->Message(from, message);
	}
}

void Pi::InitJoysticks() {
	int joy_count = SDL_NumJoysticks();
	for (int n = 0; n < joy_count; n++) {
		JoystickState *state;
		joysticks.push_back(JoystickState());
		state = &joysticks.back();

		state->joystick = SDL_JoystickOpen(n);
		if (state->joystick == NULL) {
			fprintf(stderr, "SDL_JoystickOpen(%i): %s\n", n, SDL_GetError());
			continue;
		}

		state->axes.resize(SDL_JoystickNumAxes(state->joystick));
		state->buttons.resize(SDL_JoystickNumButtons(state->joystick));
		state->hats.resize(SDL_JoystickNumHats(state->joystick));
	}
}

int Pi::JoystickButtonState(int joystick, int button) {
	if (!joystickEnabled) return 0;
	if (joystick < 0 || joystick >= int(joysticks.size()))
		return 0;

	if (button < 0 || button >= int(joysticks[joystick].buttons.size()))
		return 0;

	return joysticks[joystick].buttons[button];
}

int Pi::JoystickHatState(int joystick, int hat) {
	if (!joystickEnabled) return 0;
	if (joystick < 0 || joystick >= int(joysticks.size()))
		return 0;

	if (hat < 0 || hat >= int(joysticks[joystick].hats.size()))
		return 0;

	return joysticks[joystick].hats[hat];
}

float Pi::JoystickAxisState(int joystick, int axis) {
	if (!joystickEnabled) return 0;
	if (joystick < 0 || joystick >= int(joysticks.size()))
		return 0;

	if (axis < 0 || axis >= int(joysticks[joystick].axes.size()))
		return 0;

	return joysticks[joystick].axes[axis];
}

void Pi::SetMouseGrab(bool on)
{
	if (!doingMouseGrab && on) {
		SDL_ShowCursor(0);
		SDL_WM_GrabInput(SDL_GRAB_ON);
//		SDL_SetRelativeMouseMode(true);
		doingMouseGrab = true;
	}
	else if(doingMouseGrab && !on) {
		SDL_ShowCursor(1);
		SDL_WM_GrabInput(SDL_GRAB_OFF);
//		SDL_SetRelativeMouseMode(false);
		doingMouseGrab = false;
	}
}<|MERGE_RESOLUTION|>--- conflicted
+++ resolved
@@ -73,15 +73,10 @@
 #include "galaxy/StarSystem.h"
 #include "graphics/Graphics.h"
 #include "graphics/Renderer.h"
-<<<<<<< HEAD
+#include "graphics/Light.h"
 #include "ui/Context.h"
 #include "ui/Lua.h"
 #include "newmodel/NModel.h"
-=======
-#include "graphics/Light.h"
-#include "gui/Gui.h"
-
->>>>>>> 7c366e2b
 #include <fstream>
 
 float Pi::gameTickAlpha;
@@ -818,48 +813,16 @@
 
 static void draw_tombstone(float _time)
 {
-	LmrMaterial m0 = { { 1.0f, 1.0f, 1.0f, 1.0f }, { 0, 0, 0 }, { 0, 0, 0 }, 0 };
-	LmrMaterial m1 = { { 0.8f, 0.6f, 0.5f, 1.0f }, { 0, 0, 0 }, { 0, 0, 0 }, 0 };
-	LmrMaterial m2 = { { 0.5f, 0.5f, 0.5f, 1.0f }, { 0, 0, 0 }, { 0, 0, 0 }, 0 };
-
-	LmrObjParams params;
-	params.label = Lang::TOMBSTONE_EPITAPH;
-	params.pMat[0] = m0;
-	params.pMat[1] = m1;
-	params.pMat[2] = m2;
-
-<<<<<<< HEAD
-=======
-	Pi::renderer->SetAmbientColor(Color(0.1f, 0.1f, 0.1f, 1.f));
-
-	const Color lc(1.f, 1.f, 1.f, 0.f);
-	const Graphics::Light light(Graphics::Light::LIGHT_DIRECTIONAL, vector3f(0.f, 1.f, 1.f), lc, lc, lc);
-	Pi::renderer->SetLights(1, &light);
-
-	matrix4x4f rot = matrix4x4f::RotateYMatrix(_time) * matrix4x4f::RotateZMatrix(0.6f*_time) *
-			matrix4x4f::RotateXMatrix(_time*0.7f);
-	rot[14] = -80.0;
-	LmrLookupModelByName("lanner_ub")->Render(rot, &params);
-	glPopAttrib();
-}
-
-static void draw_tombstone(float _time)
-{
-	LmrObjParams params = {
-		0, // animation namespace
-		0.0, // time
-		{}, // animation stages
-		{}, // animation positions
-		Lang::TOMBSTONE_EPITAPH, // label
-		0, // equipment
-		0, // flightState
-		{ 0.0f, 0.0f, 1.0f }, { 0.0f, 0.0f, 0.0f },
-		{	// pColor[3]
-		{ { 1.0f, 1.0f, 1.0f, 1.0f }, { 0, 0, 0 }, { 0, 0, 0 }, 0 },
-		{ { 0.8f, 0.6f, 0.5f, 1.0f }, { 0, 0, 0 }, { 0, 0, 0 }, 0 },
-		{ { 0.5f, 0.5f, 0.5f, 1.0f }, { 0, 0, 0 }, { 0, 0, 0 }, 0 } },
-	};
->>>>>>> 7c366e2b
+ 	LmrMaterial m0 = { { 1.0f, 1.0f, 1.0f, 1.0f }, { 0, 0, 0 }, { 0, 0, 0 }, 0 };
+ 	LmrMaterial m1 = { { 0.8f, 0.6f, 0.5f, 1.0f }, { 0, 0, 0 }, { 0, 0, 0 }, 0 };
+ 	LmrMaterial m2 = { { 0.5f, 0.5f, 0.5f, 1.0f }, { 0, 0, 0 }, { 0, 0, 0 }, 0 };
+ 
+	LmrObjParams params;
+ 	params.label = Lang::TOMBSTONE_EPITAPH;
+ 	params.pMat[0] = m0;
+ 	params.pMat[1] = m1;
+ 	params.pMat[2] = m2;
+
 	glPushAttrib(GL_ALL_ATTRIB_BITS);
 
 	Pi::renderer->SetAmbientColor(Color(0.1f, 0.1f, 0.1f, 1.f));
@@ -1159,9 +1122,13 @@
 	Uint32 last_time = SDL_GetTicks();
 	float _time = 0;
 
+	//XXX global ambient colour hack to make explicit the old default ambient colour dependency
+	// for some models
+	Pi::renderer->SetAmbientColor(Color(0.2f, 0.2f, 0.2f, 1.f));
+
 	menuDone = false;
 	game = 0;
-<<<<<<< HEAD
+
 	while (!game && !menuDone) {
 		SDL_Event event;
 		while (SDL_PollEvent(&event)) {
@@ -1176,22 +1143,6 @@
 		ui->Update();
 		ui->Draw();
 
-=======
-
-	//XXX global ambient colour hack to make explicit the old default ambient colour dependency
-	// for some models
-	Pi::renderer->SetAmbientColor(Color(0.2f, 0.2f, 0.2f, 1.f));
-
-	while (!menuDone) {
-		Pi::HandleEvents();
-		Pi::renderer->BeginFrame();
-		Pi::renderer->SetPerspectiveProjection(75, Pi::GetScrAspect(), 1.f, 10000.f);
-		Pi::renderer->SetTransform(matrix4x4f::Identity());
-		Pi::SetMouseGrab(false);
-		draw_intro(background, _time);
-		Pi::renderer->EndFrame();
-		Gui::Draw();
->>>>>>> 7c366e2b
 		Pi::renderer->SwapBuffers();
 
 		Pi::frameTime = 0.001f*(SDL_GetTicks() - last_time);
