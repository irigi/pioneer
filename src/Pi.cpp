--- conflicted
+++ resolved
@@ -76,18 +76,10 @@
 #include "galaxy/StarSystem.h"
 #include "graphics/Graphics.h"
 #include "graphics/Renderer.h"
-#include "ui/Context.h"
-#include "ui/Lua.h"
-#include "SDLWrappers.h"
-#include "ModManager.h"
 #include "graphics/Light.h"
-<<<<<<< HEAD
 #include "ui/Context.h"
 #include "ui/Lua.h"
 #include "newmodel/NModel.h"
-=======
-#include "gui/Gui.h"
->>>>>>> f5ee7101
 #include <fstream>
 
 float Pi::gameTickAlpha;
@@ -147,10 +139,7 @@
 };
 Graphics::Renderer *Pi::renderer;
 RefCountedPtr<UI::Context> Pi::ui;
-<<<<<<< HEAD
 ModelCache *Pi::modelCache;
-=======
->>>>>>> f5ee7101
 
 #if WITH_OBJECTVIEWER
 ObjectViewerView *Pi::objectViewerView;
@@ -358,13 +347,8 @@
 
     // XXX UI requires Lua (and PersistentTable), but Pi::ui must exist before
     // we start loading templates. so now we have crap everywhere :/
-<<<<<<< HEAD
-	lua_State *l = Lua::manager->GetLuaState();
-	PersistentTable::Init(l);
-=======
 	Lua::Init();
 	PersistentTable::Init(Lua::manager->GetLuaState());
->>>>>>> f5ee7101
 
 	Pi::ui.Reset(new UI::Context(Lua::manager, Pi::renderer, scrWidth, scrHeight));
 
@@ -1046,7 +1030,6 @@
 	Uint32 last_time = SDL_GetTicks();
 	float _time = 0;
 
-<<<<<<< HEAD
 	//XXX global ambient colour hack to make explicit the old default ambient colour dependency
 	// for some models
 	Pi::renderer->SetAmbientColor(Color(0.2f, 0.2f, 0.2f, 1.f));
@@ -1054,10 +1037,6 @@
 	menuDone = false;
 	game = 0;
 
-=======
-	menuDone = false;
-	game = 0;
->>>>>>> f5ee7101
 	while (!game && !menuDone) {
 		SDL_Event event;
 		while (SDL_PollEvent(&event)) {
@@ -1067,15 +1046,7 @@
 				ui->DispatchSDLEvent(event);
 		}
 
-<<<<<<< HEAD
 		intro->Render(_time);
-=======
-		Pi::renderer->BeginFrame();
-		Pi::renderer->SetPerspectiveProjection(75, Pi::GetScrAspect(), 1.f, 10000.f);
-		Pi::renderer->SetTransform(matrix4x4f::Identity());
-		draw_intro(background, _time);
-		Pi::renderer->EndFrame();
->>>>>>> f5ee7101
 
 		ui->Update();
 		ui->Draw();
