--- conflicted
+++ resolved
@@ -249,14 +249,6 @@
 	LuaEvent::Clear();
 }
 
-const char Pi::SAVE_DIR_NAME[] = "savefiles";
-
-std::string Pi::GetSaveDir()
-{
-<<<<<<< HEAD
-	return FileSystem::GetUserDir("savefiles");
-}
-
 Model *Pi::FindModel(const std::string &name)
 {
 	// Try LMR models first, then NewModel
@@ -274,35 +266,11 @@
 	return m;
 }
 
-void Pi::RedirectStdio()
-{
-	std::string stdout_file = FileSystem::JoinPath(FileSystem::GetUserDir(), "stdout.txt");
-	std::string stderr_file = FileSystem::JoinPath(FileSystem::GetUserDir(), "stderr.txt");
-
-	FILE *f;
-
-	f = freopen(stdout_file.c_str(), "w", stdout);
-	if (!f)
-		f = fopen(stdout_file.c_str(), "w");
-	if (!f)
-		fprintf(stderr, "ERROR: Couldn't redirect stdout to '%s': %s\n", stdout_file.c_str(), strerror(errno));
-	else {
-		setvbuf(f, 0, _IOLBF, BUFSIZ);
-		*stdout = *f;
-	}
-
-	f = freopen(stderr_file.c_str(), "w", stderr);
-	if (!f)
-		f = fopen(stderr_file.c_str(), "w");
-	if (!f)
-		fprintf(stderr, "ERROR: Couldn't redirect stderr to '%s': %s\n", stderr_file.c_str(), strerror(errno));
-	else {
-		setvbuf(f, 0, _IOLBF, BUFSIZ);
-		*stderr = *f;
-	}
-=======
+const char Pi::SAVE_DIR_NAME[] = "savefiles";
+
+std::string Pi::GetSaveDir()
+{
 	return FileSystem::JoinPath(FileSystem::GetUserDir(), Pi::SAVE_DIR_NAME);
->>>>>>> 1baa923d
 }
 
 void Pi::Init()
