#ifndef _CITYONPLANET_H
#define _CITYONPLANET_H

#include "libs.h"
#include "mtrand.h"
#include "Object.h"
#include "LmrModel.h"

class Planet;
class SpaceStation;
class Frame;
class Geom;
<<<<<<< HEAD
class Renderer;
=======
namespace Graphics { class Renderer; }
>>>>>>> 8896ba3e

#define CITY_ON_PLANET_RADIUS 5000.0

class CityOnPlanet: public Object {
public:
	OBJDEF(CityOnPlanet, Object, CITYONPLANET);
	CityOnPlanet(Planet *planet, SpaceStation *station, Uint32 seed);
	virtual ~CityOnPlanet();
<<<<<<< HEAD
	void Render(Renderer *r, const SpaceStation *station, const vector3d &viewCoords, const matrix4x4d &viewTransform);
=======
	void Render(Graphics::Renderer *r, const SpaceStation *station, const vector3d &viewCoords, const matrix4x4d &viewTransform);
>>>>>>> 8896ba3e
	inline Planet *GetPlanet() const { return m_planet; }

	static void Init();
	static void Uninit();
private:
	void PutCityBit(MTRand &rand, const matrix4x4d &rot, vector3d p1, vector3d p2, vector3d p3, vector3d p4);
	void AddStaticGeomsToCollisionSpace();
	void RemoveStaticGeomsFromCollisionSpace();

	struct BuildingDef {
		LmrModel *model;
		float clipRadius;
		int rotation; // 0-3
		vector3d pos;
		Geom *geom;
		// may not be at lower detail level
		bool isEnabled;
	};

	Planet *m_planet;
	Frame *m_frame;
	std::vector<BuildingDef> m_buildings;
	int m_detailLevel;
};

#endif /* _CITYONPLANET_H */<|MERGE_RESOLUTION|>--- conflicted
+++ resolved
@@ -10,11 +10,7 @@
 class SpaceStation;
 class Frame;
 class Geom;
-<<<<<<< HEAD
-class Renderer;
-=======
 namespace Graphics { class Renderer; }
->>>>>>> 8896ba3e
 
 #define CITY_ON_PLANET_RADIUS 5000.0
 
@@ -23,11 +19,7 @@
 	OBJDEF(CityOnPlanet, Object, CITYONPLANET);
 	CityOnPlanet(Planet *planet, SpaceStation *station, Uint32 seed);
 	virtual ~CityOnPlanet();
-<<<<<<< HEAD
-	void Render(Renderer *r, const SpaceStation *station, const vector3d &viewCoords, const matrix4x4d &viewTransform);
-=======
 	void Render(Graphics::Renderer *r, const SpaceStation *station, const vector3d &viewCoords, const matrix4x4d &viewTransform);
->>>>>>> 8896ba3e
 	inline Planet *GetPlanet() const { return m_planet; }
 
 	static void Init();
