--- conflicted
+++ resolved
@@ -1,1169 +1,1148 @@
-define_model('conny_flap_fr', {
-	info = {
-			lod_pixels={.1,10,30,0},
-			bounding_radius = 10,
-		},
-	static = function(lod)		
-		if lod > 3 then
-			texture('con_flap_f.png',v(.0125,.5,0),v(.142,0,0),v(0,-.0494,0))
-		elseif lod > 1 then
-		    texture('con_flap_f_s.png',v(.0125,.5,0),v(.142,0,0),v(0,-.0494,0))
-		end
-		extrusion(v(0,0,0),v(0,0,.3),v(0,1,0),1,v(0,-10,0),v(0,10,0),v(-3.5,10,0),v(-3.5,-10,0))
-	end
-})
-	
-define_model('conny_flap_fl', {
-	info = {
-			lod_pixels={.1,10,30,0},
-			bounding_radius = 10,
-		},
-	static = function(lod)		
-		if lod > 3 then
-			texture('con_flap_f.png',v(.005,.5,0),v(.142,0,0),v(0,-.0494,0))
-  		elseif lod > 1 then
-		    texture('con_flap_f_s.png',v(.005,.5,0),v(.142,0,0),v(0,-.0494,0))
-		end
-		extrusion(v(0,0,0),v(0,0,.3),v(0,1,0),1,v(0,10,0),v(0,-10,0),v(3.5,-10,0),v(3.5,10,0))
-	end
-})
-
-define_model('conny_flap_rr_r', {
-	info = {
-			lod_pixels={.1,10,30,0},
-			bounding_radius = 10,
-		},
-	static = function(lod)		
-		if lod > 3 then
-			texture('con_flap_rr.png',v(.0125,.5,0),v(.142,0,0),v(0,-.0494,0))
-  		elseif lod > 1 then
-		    texture('con_flap_rr_s.png',v(.0125,.5,0),v(.142,0,0),v(0,-.0494,0))
-		end
-		extrusion(v(0,0,0),v(0,0,.3),v(0,1,0),1,v(0,-10,0),v(0,10,0),v(-3.5,10,0),v(-3.5,-10,0))
-	end
-})
-	
-define_model('conny_flap_rr_l', {
-	info = {
-			lod_pixels={.1,10,30,0},
-			bounding_radius = 10,
-		},
-	static = function(lod)		
-		if lod > 3 then
-			texture('con_flap_rr.png',v(.005,.5,0),v(.142,0,0),v(0,-.0494,0))
- 		elseif lod > 1 then
-		    texture('con_flap_rr_s.png',v(.005,.5,0),v(.142,0,0),v(0,-.0494,0))
-		end
-		extrusion(v(0,0,0),v(0,0,.3),v(0,1,0),1,v(0,10,0),v(0,-10,0),v(3.5,-10,0),v(3.5,10,0))
-	end
-})
-
-define_model('conny_flap_rl_r', {
-	info = {
-			lod_pixels={.1,10,30,0},
-			bounding_radius = 10,
-		},
-	static = function(lod)		
-		if lod > 3 then
-			texture('con_flap_rl.png',v(.0125,.5,0),v(.142,0,0),v(0,-.0494,0))
-  		elseif lod > 1 then
-		    texture('con_flap_rl_s.png',v(.0125,.5,0),v(.142,0,0),v(0,-.0494,0))
-		end
-		extrusion(v(0,0,0),v(0,0,.3),v(0,1,0),1,v(0,-10,0),v(0,10,0),v(-3.5,10,0),v(-3.5,-10,0))
-	end
-})
-	
-define_model('conny_flap_rl_l', {
-	info = {
-			lod_pixels={.1,10,30,0},
-			bounding_radius = 10,
-		},
-	static = function(lod)		
-		if lod > 3 then
-			texture('con_flap_rl.png',v(.005,.5,0),v(.142,0,0),v(0,-.0494,0))
-  		elseif lod > 1 then
-		    texture('con_flap_rl_s.png',v(.005,.5,0),v(.142,0,0),v(0,-.0494,0))
-		end
-		extrusion(v(0,0,0),v(0,0,.3),v(0,1,0),1,v(0,10,0),v(0,-10,0),v(3.5,-10,0),v(3.5,10,0))
-	end
-})
-
-define_model('conny_piston_f', {
-	info = {
-			lod_pixels={.1,10,30,0},
-			bounding_radius = 7,
-			materials={'chrome'},
-		},
-	static = function(lod)
-		set_material('chrome', .63,.7,.83,1,1.26,1.4,1.66,30)
-    end,
-	dynamic = function(lod)
-        local trans = 0.5*math.pi*math.clamp(1.5*(get_arg(0)-0.3), 0, 1)
-		if lod > 1 then
-			texture('models/ships/constrictor/metal.png')
-			use_material('chrome')
-		end
-		ring(3*lod,v(0,0,0),v(0,0,-1.1-2*trans),v(0,1,0),.3)
-		ring(3*lod,v(0,0,0),v(0,0,-1.3-4*trans),v(0,1,0),.25)
-        ring(3*lod,v(0,0,0),v(0,0,-1.5-6.5*trans),v(0,1,0),.2)
-	end
-})
-
-define_model('conny_w_front_0', {
-	info = {
-			lod_pixels={.1,10,30,0},
-			bounding_radius = 10,
-			materials={'chrome'}
-		},
-	static = function(lod)
-		local divs = lod*3
-		
-		if lod > 1 then
-			set_material('chrome', .63,.7,.83,1,1.26,1.4,1.66,30)		
-		    use_material('chrome')
-		    texture('metal.png',v(.5,.1,0),v(.25,0,0),v(0,-.18,0))
-		end
-		ring(divs,v(3.5,0,0),v(-3.5,0,0),v(0,1,0),.6)
-		ring(divs, v(0,0,0),v(0,10.2,0),v(0,0,1),.4)
-        ring(divs, v(.5,10.2,0),v(-.5,10.2,0),v(0,1,0),.4)
-		if lod > 1 then
-		    texture('tire.png',v(.51,.08,0),v(0,0,.95),v(0,.35,0)) --v(0,0,.95), v(0,.35,0))
-		end
-		xref_cylinder(lod*4,v(.5,10.2,0),v(2,10.2,0),v(0,0,1),1.8)
-	end
-})
-
-define_model('conny_w_front', {
-	info = {
-	        lod_pixels = {.1,10,30,0},
-			bounding_radius = 10,
-			materials={'chrome', 'inside', 'hole', 'ncv'},
-		},
-	static = function(lod)
-		set_material('inside', .2,.2,.2,1, 0,0,0, 1)
-		set_material('hole', 0,0,0,0,0,0,0,0)
-		set_material('chrome', .63,.7,.83,1,1.26,1.4,1.66,30)
-     	set_material('ncv', .33,.35,.3,1,.63,.7,.83,30)
-	end,
-	dynamic = function(lod)
-		if get_arg(0) ~= 0 then
-		    local v0 = v(3.5,-4,10)
-			local v1 = v(-3.5,-4,10)
-			local v2 = v(3.5,0,10)
-			local v3 = v(-3.5,0,10)
-
-            local v6 = v2
-			local v7 = v(3.5,0,-10)
-			local v8 = v(0,0,10)
-			local v9 = v(0,0,-10)
-
-	        local frot = math.pi*math.clamp(get_arg(0),0,.5)
-			local wrot = 0.5*math.pi*math.clamp(1.5*(get_arg(0)-0.3), 0, 1)
-
-   			if lod > 1 then
-				use_material('inside')
-				texture('models/ships/constrictor/iron.png',v(.5,.5,0),v(.1,0,0),v(0,0,1))
-				extrusion(v(0,0,-10),v(0,0,10),v(0,1,0),1,v2,v0,v1,v3)
-
-				use_material('chrome')
-				texture('models/ships/constrictor/metal.png')
-  				sphere_slice(3*lod,lod,0,.5*math.pi, Matrix.translate(v(0,-4,-1)))
-			end
-
-			call_model('conny_w_front_0',v(0,-2.2,-8),v(1,0,0),v(0,math.sin(wrot),math.cos(wrot)), 1.0)
-
-            call_model('conny_piston_f',v(0,-4,-1),v(-1,0,0),v(0,-math.sin(.415*wrot),-math.cos(.415*wrot)),1)
-
-            if lod > 1 then
-				use_material('ncv')
-			end
-			call_model('conny_flap_fr',v(-3.5,0,0),v(-math.cos(frot),-math.sin(frot),0),v(0,0,-1),1)
-            call_model('conny_flap_fl',v(3.5,0,0),v(-math.cos(frot),math.sin(frot),0),v(0,0,-1),1)
-            
-			-- cutout	        
-	  		if lod > 1 then
-				use_material('hole')
-				zbias(1, v(0,0,0), v(0,1,0))
-	            xref_quad(v8, v6, v7, v9)
-	            zbias(0)
-			end
-		end
-	end
-})
-		
-define_model('conny_w_rear_0', {
-	info = {
-   			lod_pixels = {.1,10,30,0},
-			bounding_radius = 10,
-			materials = {'metal', 'chrome'},
-			},
-	static = function(lod)
-		set_material('metal', .2,.23,.25,1,.35,.38,.4,10)
-		set_material('chrome', .63,.7,.83,1,1.26,1.4,1.66,30)
-		
-		use_material('metal')
-		texture('metal.png',v(.5,.5,0),v(0,0,1),v(0,.5,0))
-		extrusion(v(0,0,7),v(0,0,-7),v(0,1,0),1,v(.5,-.5,7),v(.5,.5,7),v(-.5,.5,7),v(-.5,-.5,7))
-
-		use_material('chrome')
-		sphere_slice(3*lod,lod,0,.5*math.pi, Matrix.translate(v(0,-.5,0))*Matrix.rotate(math.pi,v(1,0,0))*Matrix.scale(v(.5,.5,.5)))
-
-		texture('tire.png', v(.495,.515,0), v(0,0,.95), v(0,.35,0))
-		cylinder(4*lod, v(.5,0,6), v(2,0,6), v(0,1,0), 1.8)
-		cylinder(4*lod, v(.5,0,0), v(2,0,0), v(0,1,0), 1.8)
-		cylinder(4*lod, v(.5,0,-6), v(2,0,-6), v(0,1,0), 1.8)
-		
-		cylinder(4*lod, v(-.5,0,6), v(-2,0,6), v(0,1,0), 1.8)
-		cylinder(4*lod, v(-.5,0,0), v(-2,0,0), v(0,1,0), 1.8)
-		cylinder(4*lod, v(-.5,0,-6), v(-2,0,-6), v(0,1,0), 1.8)
-	end
-})	
-
-define_model('conny_w_rear_r', {
-	info = {
-	        lod_pixels = {.1,10,30,0},
-			bounding_radius = 10,
-			materials={'chrome', 'inside', 'hole', 'ncv'},
-		},
-	static = function(lod)
-		set_material('inside', .2,.2,.2,1, 0,0,0, 1)
-		set_material('hole', 0,0,0,0,0,0,0,0)
-		set_material('chrome', .63,.7,.83,1,1.26,1.4,1.66,30)
-    	set_material('ncv', .33,.35,.3,1,.63,.7,.83,30)
-	end,
-	dynamic = function(lod)
-	    if get_arg(0) ~= 0 then
-			local v0 = v(3.5,-4,10)
-			local v1 = v(-3.5,-4,10)
-			local v2 = v(3.5,0,10)
-			local v3 = v(-3.5,0,10)
-
-            local v6 = v2
-			local v7 = v(3.5,0,-10)
-			local v8 = v(0,0,10)
-			local v9 = v(0,0,-10)
-
-	        local frot = math.pi*math.clamp(get_arg(0),0,.5)
-			local rot = 0.5*math.pi*math.clamp(get_arg(0)-.3 ,0,1)
-			local trans = math.clamp(get_arg(0)-.3 ,0,1)
-
-   			if lod > 1 then
-				use_material('inside')
-				texture('models/ships/constrictor/iron.png',v(.5,.5,0),v(.1,0,0),v(0,0,1))
-				extrusion(v(0,0,-10),v(0,0,10),v(0,1,0),1,v2,v0,v1,v3)
-
-                use_material('chrome')
-        		texture('models/ships/constrictor/metal.png',v(.5,.5,0),v(0,0,.5),v(0,1,0))
-				sphere_slice(3*lod,lod,0,.5*math.pi, Matrix.translate(v(0,-4,8)))
-				sphere_slice(3*lod,lod,0,.5*math.pi, Matrix.translate(v(0,-4,-8)))
-			end
-
-			tapered_cylinder(3*lod,v(0,-2.7+14.6*trans,0),v(0,-4,8),v(1,0,0),.3,.5)
-			tapered_cylinder(3*lod,v(0,-2.7+14.6*trans,0),v(0,-4,-8),v(1,0,0),.3,.5)
-			
-			call_model('conny_w_rear_0',v(0,-2.2+14.6*trans,0),v(1,0,0),v(0,1,0),1)
-
-            if lod > 1 then
-				use_material('ncv')
-			end
-			call_model('conny_flap_rr_r',v(-3.5,0,0),v(-math.cos(frot),-math.sin(frot),0),v(0,0,-1),1)
-            call_model('conny_flap_rr_l',v(3.5,0,0),v(-math.cos(frot),math.sin(frot),0),v(0,0,-1),1)
-
-			-- cutout
-	  		if lod > 1 then
-				use_material('hole')
-				zbias(1, v(0,0,0), v(0,1,0))
-	            xref_quad(v8, v6, v7, v9)
-	            zbias(0)
-			end
-		end
-	end
-})
-
-define_model('conny_w_rear_l', {
-	info = {
-	        lod_pixels = {.1,10,30,0},
-			bounding_radius = 10,
-			materials={'chrome', 'inside', 'hole', 'ncv'},
-		},
-	static = function(lod)
-		set_material('inside', .2,.2,.2,1, 0,0,0, 1)
-		set_material('hole', 0,0,0,0,0,0,0,0)
-		set_material('chrome', .63,.7,.83,1,1.26,1.4,1.66,30)
-     	set_material('ncv', .33,.35,.3,1,.63,.7,.83,30)
-	end,
-	dynamic = function(lod)
-	    if get_arg(0) ~= 0 then
-			local v0 = v(3.5,-4,10)
-			local v1 = v(-3.5,-4,10)
-			local v2 = v(3.5,0,10)
-			local v3 = v(-3.5,0,10)
-
-            local v6 = v2
-			local v7 = v(3.5,0,-10)
-			local v8 = v(0,0,10)
-			local v9 = v(0,0,-10)
-
-	        local frot = math.pi*math.clamp(get_arg(0),0,.5)
-			local rot = 0.5*math.pi*math.clamp(get_arg(0)-.3 ,0,1)
-			local trans = math.clamp(get_arg(0)-.3 ,0,1)
-
-   			if lod > 1 then
-				use_material('inside')
-				texture('models/ships/constrictor/iron.png',v(.5,.5,0),v(.1,0,0),v(0,0,1))
-				extrusion(v(0,0,-10),v(0,0,10),v(0,1,0),1,v2,v0,v1,v3)
-
-                use_material('chrome')
-        		texture('models/ships/constrictor/metal.png',v(.5,.5,0),v(0,0,.5),v(0,1,0))
-				sphere_slice(3*lod,lod,0,.5*math.pi, Matrix.translate(v(0,-4,8)))
-				sphere_slice(3*lod,lod,0,.5*math.pi, Matrix.translate(v(0,-4,-8)))
-			end
-
-			tapered_cylinder(3*lod,v(0,-2.7+14.6*trans,0),v(0,-4,8),v(1,0,0),.3,.5)
-			tapered_cylinder(3*lod,v(0,-2.7+14.6*trans,0),v(0,-4,-8),v(1,0,0),.3,.5)
-			
-			call_model('conny_w_rear_0',v(0,-2.2+14.6*trans,0),v(1,0,0),v(0,1,0),1)
-
-            if lod > 1 then
-				use_material('ncv')
-			end
-			call_model('conny_flap_rl_r',v(-3.5,0,0),v(-math.cos(frot),-math.sin(frot),0),v(0,0,-1),1)
-            call_model('conny_flap_rl_l',v(3.5,0,0),v(-math.cos(frot),math.sin(frot),0),v(0,0,-1),1)
-
-			-- cutout
-	  		if lod > 1 then
-				use_material('hole')
-				zbias(1, v(0,0,0), v(0,1,0))
-	            xref_quad(v8, v6, v7, v9)
-	            zbias(0)
-			end
-		end
-	end
-})
-
-define_model('conny_pyl', {
-	info = {
-	        lod_pixels = {.1,10,30,0},
-			bounding_radius = 10,
-			materials={'inside'},
-		},
-	static = function(lod)
-		set_material('inside', .2,.2,.2,1, 0,0,0, 1)
-		use_material('inside')
-		cylinder(6,v(0,0,0),v(0,0,-2),v(0,1,0),.41)
-	end
-})
-
-define_model('conny_gun', {
-	info = {
-	        lod_pixels = {.1,10,30,0},
-			bounding_radius = 10,
-			materials={'chrome', 'matte', 'black'},
-		},
-	static = function(lod)
-		set_material('chrome', .63,.7,.83,1,1.26,1.4,1.66,30)
-		set_material('black',0,0,0,1,0,0,0,1)
-		set_material('matte', .2,.22,.25,1,.4,.42,.45,10)	
-			
-		use_material('chrome')		
-		if lod > 3 then
-			texture('gun.png',v(.5,.78,0),v(3,0,0),v(0,0,-.09))
-		else
-			texture('gun_s.png',v(.5,.78,0),v(3,0,0),v(0,0,-.09))
-		end
-		cylinder(3*lod,v(0,0,0),v(0,0,-4.5),v(0,1,0),.15)
-		
-		use_material('matte')
-		if lod > 3 then
-			texture('grill.png',v(.5,.995,0),v(.5,0,0),v(0,0,-.8))
-		else
-			texture('grill_s.png',v(.5,.995,0),v(.5,0,0),v(0,0,-.8))
-		end
-		cylinder(3*lod,v(0,0,0),v(0,0,-2.5),v(0,1,0),.3)
-
-		sphere_slice(4*lod,2*lod,0,.5*math.pi,Matrix.rotate(math.pi,v(1,0,0))*Matrix.scale(v(1,.5,1)))
-		
-		texture(nil)
-		use_material('black')
-		zbias(1,v(0,0,-4.5),v(0,0,-1))
-		circle(3*lod,v(0,0,-4.5),v(0,0,-1),v(0,1,0),.12)
-		zbias(0)
-	end
-})
-
-define_model('conny_equipment', {
-	info = {
-	        lod_pixels = {.1,10,30,0},
-			bounding_radius = 10,
-			materials={'chrome', 'matte', 'ncv', 'hole', 'scoop'},
-		},
-	static = function(lod)
-		set_material('matte', .2,.22,.25,1,.4,.42,.45,10)	
-		set_material('chrome', .63,.7,.83,1,1.26,1.4,1.66,30)
-		set_material('hole', 0,0,0,0,0,0,0,0)
-
-		
-		local M_T = v(0,1.5,17.2)
-		local R_T = v(10.9,-1.7,-11.3)
-		
-		local RF_T = v(13.5,-1.5,-7)
-		local RR_T = v(13.5,-1.5,7.5)
-		local LF_T = v(-13.5,-1.5,-7)
-		local LR_T = v(-13.5,-1.5,7.5)
-		
-		local TF_T = v(6,4.3,-3)
-		local TR_T = v(6,4.3,12)
-		local BF_T = v(8,-2.3,-10)
-		local BR_T = v(8,-2.3,12)
-		
-		call_model('blank',v(0,0,0),v(1,0,0),v(0,1,0),0)			
-					
-		thruster(M_T,v(0,0,1),20,true)
-		xref_thruster(R_T,v(0,0,-1),5,true)
-		thruster(RF_T,v(1,0,0),5)
-		thruster(RR_T,v(1,0,0),5)
-		thruster(LF_T,v(-1,0,0),5)
-        thruster(LR_T,v(-1,0,0),5)
-		xref_thruster(TF_T,v(0,1,0),5)
-		xref_thruster(TR_T,v(0,1,0),5)
-		xref_thruster(BF_T,v(0,-1,0),5)
-		xref_thruster(BR_T,v(0,-1,0),5)
-	end,
-	dynamic = function(lod)
-   		
-		if get_arg(5) == 45 then
-            set_material('ncv', .33,.35,.3,1,.63,.7,.83,30)
-			set_material('scoop', lerp_materials(os.clock()*.3, {0, 0, 0, 1, 0, 0, 0, 1, 1, 2, 2.5 },
-                                                                {0, 0, 0, 1, 0, 0, 0, 1, 1.5, 2.5, 2.5 }))
-            use_material('ncv')
-
-			if lod > 3 then
-				texture('models/ships/constrictor/con_sc_b.png')
-   			else
-				texture('models/ships/constrictor/con_sc_bs.png')
-			end
-			load_obj('models/ships/constrictor/con_scoop.obj')
-		    
-			texture('models/ships/constrictor/scoop.png')
-			use_material('scoop')
-			load_obj('models/ships/constrictor/con_sc_glow.obj')
-		end
-		
-		if lod > 2 then
-		    local v1 = v(3,4,8.8) -- ecm
-			local v2 = v(0,4,6.5) -- scanner
-			
-			if get_arg(7) == 37 then				
-				use_material('matte')
-				call_model('ecm_1',v1,v(1,0,0),v(0,1,0),.8)
-			else
-				if get_arg(7) == 39 then
-					use_material('matte')
-					call_model('ecm_2',v1,v(1,0,0),v(0,1,0),.8)
-				end
-			end			 	 
-			
-			if get_arg(8) == 38 then
-				use_material('matte')
-				call_model('scanner_-',v2,v(1,0,0),v(0,1,0),1)
-				call_model('antenna_1',v(-2,-1.8,-22),v(1,0,0),v(0,1,0),.8)
-			end		
-				
-			if get_arg(10) >= 62 then
-    			local scale = (get_arg(10)-61)*.1				
-				use_material('chrome')
-	        	if get_arg(10) == 63 then
-					texture('models/ships/constrictor/iron.png')
-					call_model('conny_gun',v(7,-2,-15),v(1,0,0),v(0,1,0),.8)
-					call_model('conny_gun',v(-7,-2,-15),v(1,0,0),v(0,1,0),.8)
-	            else
-					texture('models/ships/constrictor/iron.png')
-					call_model('conny_gun',v(0,-2,-22),v(1,0,0),v(0,1,0),.7+scale)
-	            end
-			end
-			
-   			if get_arg(11) >= 62 then
-    			local scale = (get_arg(11)-61)*.1
-				use_material('chrome')
-	        	if get_arg(11) == 63 then
-					texture('models/ships/constrictor/iron.png')
-					call_model('conny_gun',v(7,-2,13),v(-1,0,0),v(0,1,0),.8)
-					call_model('conny_gun',v(-7,-2,13),v(-1,0,0),v(0,1,0),.8)
-	            else
-					texture('models/ships/constrictor/iron.png')
-					call_model('conny_gun',v(0,-2,15.5),v(-1,0,0),v(0,1,0),.7+scale)
-	            end
-			end			
-	        
-			if get_arg(12) == 32 then
-				call_model('conny_pyl',v(-3.935,-2.5,3.4),v(1,0,0),v(0,1,0),-1)
-		    	call_model('d_unguided',v(-3.935,-2.5,4.9),v(1,0,0),v(0,1,0),.6666)
-				
-				use_material('hole')
-				zbias(2,v(-3.935,-2.5,3.4),v(0,1,0))
-				circle(3*lod,v(-3.935,-2.5,3.4),v(0,0,-1),v(0,1,0),.4)
-				zbias(0)
-			else
-				if get_arg(12) == 33 then
-					call_model('conny_pyl',v(-3.935,-2.5,3.4),v(1,0,0),v(0,1,0),-1)
-			    	call_model('d_guided',v(-3.935,-2.5,4.9),v(1,0,0),v(0,1,0),.6666)
-					use_material('hole')
-					zbias(2,v(-3.935,-2.5,3.4),v(0,1,0))
-					circle(3*lod,v(-3.935,-2.5,3.4),v(0,0,-1),v(0,1,0),.4)
-					zbias(0)
-				else
-					if get_arg(12) == 34 then
-						call_model('conny_pyl',v(-3.935,-2.5,3.4),v(1,0,0),v(0,1,0),-1)
-				    	call_model('d_smart',v(-3.935,-2.5,4.9),v(1,0,0),v(0,1,0),.6666)
-						use_material('hole')
-						zbias(2,v(-3.935,-2.5,3.4),v(0,1,0))
-						circle(3*lod,v(-3.935,-2.5,3.4),v(0,0,-1),v(0,1,0),.4)
-						zbias(0)
-					else    	
-						if get_arg(12) == 35 then
-							call_model('conny_pyl',v(-3.935,-2.5,3.4),v(1,0,0),v(0,1,0),-1)
-					    	call_model('d_naval',v(-3.935,-2.5,4.9),v(1,0,0),v(0,1,0),.6666)
-							use_material('hole')
-							zbias(2,v(-3.935,-2.5,3.4),v(0,1,0))
-							circle(3*lod,v(-3.935,-2.5,3.4),v(0,0,-1),v(0,1,0),.4)
-							zbias(0)
-						end
-					end
-				end
-			end
-			
-		    if get_arg(13) == 32 then
-		    	call_model('conny_pyl',v(-5.506,-2.5,3.4),v(1,0,0),v(0,1,0),-1)
-		    	call_model('d_unguided',v(-5.506,-2.5,4.9),v(1,0,0),v(0,1,0),.6666)
-				use_material('hole')
-				zbias(2,v(-5.506,-2.5,3.4),v(0,1,0))
-				circle(3*lod,v(-5.506,-2.5,3.4),v(0,0,-1),v(0,1,0),.4)
-				zbias(0)
-			else
-				if get_arg(13) == 33 then
-					call_model('conny_pyl',v(-5.506,-2.5,3.4),v(1,0,0),v(0,1,0),-1)
-			    	call_model('d_guided',v(-5.506,-2.5,4.9),v(1,0,0),v(0,1,0),.6666)
-					use_material('hole')
-					zbias(2,v(-5.506,-2.5,3.4),v(0,1,0))
-					circle(3*lod,v(-5.506,-2.5,3.4),v(0,0,-1),v(0,1,0),.4)
-					zbias(0)
-				else
-					if get_arg(13) == 34 then
-						call_model('conny_pyl',v(-5.506,-2.5,3.4),v(1,0,0),v(0,1,0),-1)
-				    	call_model('d_smart',v(-5.506,-2.5,4.9),v(1,0,0),v(0,1,0),.6666)
-						use_material('hole')
-						zbias(2,v(-5.506,-2.5,3.4),v(0,1,0))
-						circle(3*lod,v(-5.506,-2.5,3.4),v(0,0,-1),v(0,1,0),.4)
-						zbias(0)
-					else    	
-						if get_arg(13) == 35 then
-							call_model('conny_pyl',v(-5.506,-2.5,3.4),v(1,0,0),v(0,1,0),-1)
-					    	call_model('d_naval',v(-5.506,-2.5,4.9),v(1,0,0),v(0,1,0),.6666)
-							use_material('hole')
-							zbias(2,v(-5.506,-2.5,3.4),v(0,1,0))
-							circle(3*lod,v(-5.506,-2.5,3.4),v(0,0,-1),v(0,1,0),.4)
-							zbias(0)
-						end
-					end
-				end
-			end
-		end	
-	end
-})
-
-define_model('conny_extra_0', {
-	info = {
-			bounding_radius = 5,
-			materials={'glow'},
-		},
-	static = function(lod)
-	end,
-	dynamic = function(lod)
-	    -- quads back r & l
-		local v0 = v(8.720,2.526,8.2)
-	    local v1 = v(7.429,3.632,8.2)
-	    local v2 = v(8.720,2.526,14.2)
-	    local v3 = v(7.429,3.632,14.2)
-	    -- quad mid r
-	    local v4 = v(13.317,-1.415,-5.838)
-	    local v5 = v(12.132,-.399,-5.838)
-	    local v6 = v(13.317,-1.415,-4.36)
-	    local v7 = v(12.132,-.399,-4.36)
-	    -- quad mid l
-	    local v8 = v(-12.254,-.503,-5.891)
-	    local v9 = v(-13.383,-1.471,-5.891)
-	    local v10 = v(-12.254,-.503,-4.413)
-	    local v11 = v(-13.383,-1.471,-4.413)
-	    -- tri front r
-	    local v12 = v(9.664,.08,-9.313)
-	    local v13 = v(6.815,.889,-10.68)
-	    local v14 = v(7.751,1.68,-8.029)
-	    -- tri front l
-	    local v15 = v(-9.549,.218,-9.148)
-	    local v16 = v(-7.677,1.733,-7.997)
-	    local v17 = v(-6.528,1.047,-10.657)
-	    -- quad bot rear
-	    local v18 = v(1.78,-2,14.3)
-	    local v19 = v(-1.8,-2,14.3)
-	    local v20 = v(1.78,-2,9.65)
-	    local v21 = v(-1.8,-2,9.65)
-	    -- quads bot mid
-		local v22 = v(3.356,-2,-1.218)
-	    local v23 = v(.459,-2,-1.218)
-	    local v24 = v(2.678,-2,-.582)
-	    local v25 = v(1.093,-2,-.582)
-	    
-		local v26 = v(2.678,-2,1.06)
-	    local v27 = v(1.093,-2,1.06)
-	    local v28 = v(3.336,-2,1.685)
-	    local v29 = v(.459,-2,1.685)
-	    -- quads bot front
-		local v30 = v(10.268,-2,-8.297)
-	    local v31 = v(9.158,-2,-8.297)
-	    local v32 = v(10.268,-2,-3.693)
-	    local v33 = v(9.158,-2,-3.693)
-	    
-		local v34 = v(7.963,-2,-8.297)
-	    local v35 = v(6.853,-2,-8.297)
-		local v36 = v(7.963,-2,-3.693)
-	    local v37 = v(6.853,-2,-3.693)
-	    -- back 
-		local v38 = v(11.077,-1.118,11.69)
-	    local v39 = v(6.45,2.9,17)
-	    local v40 = v(4.44,-1.118,17)
-	    local v41 = v(0,2.9,17)
-	    local v42 = v(0,-1.118,17)
-	    
-		local v44 = v(-11.077,-1.118,11.69)
-	    local v45 = v(-6.45,2.9,17)
-	    local v46 = v(-4.44,-1.118,17)
-		    
-		local trans = os.clock()*.05
-
-		set_material('glow',0, 0, 0, 1, 0, 0, 0, 1, 1, 1.5, 0)
-
-		use_material('glow')
-		texture('models/ships/constrictor/flow_1.png',v(0,trans,0),v(0,0,.05),v(1,0,0))
-		zbias(3,v(0,0,0),v(0,1,0))
-		-- back
-		xref_quad(v0,v1,v3,v2)
-		-- mid
-		quad(v4,v5,v7,v6)
-		quad(v8,v9,v11,v10)
-		-- front
-		tri(v12,v13,v14)
-		tri(v15,v16,v17)
-		zbias(0)
-		zbias(3,v(0,0,0),v(0,-1,0))
-		-- bot rear 
-		quad(v20,v18,v19,v21)
-		-- bot mid
-		quad(v22,v24,v25,v23)
-		quad(v26,v28,v29,v27)
-		quad(v22,v28,v26,v24)
-		quad(v23,v25,v27,v29)
-		-- bot front
-		quad(v30,v32,v33,v31)
-		quad(v34,v36,v37,v35)
-		zbias(0)
-		
-		--texture('models/ships/constrictor/flow_2.png',v(0,-trans,0),v(0,.1,0),v(1,0,0))
-		zbias(3,v(0,0,0),v(0,0,1))
-		tri(v38,v39,v40)
-		quad(v40,v39,v41,v42)
-		
-		--texture('models/ships/constrictor/flow_2.png',v(0,trans,0),v(0,.1,0),v(1,0,0))
-		tri(v44,v46,v45)
-		quad(v45,v46,v42,v41)						
-		zbias(0)
-	end
-})
-
-define_model('conny_teeth', {
-	info = {
-			bounding_radius = 10,
-			materials = {'teeth'},
-		},
-	static = function(lod)
-		set_material('teeth', .6, .6, .6,.99, .5, .5, .5, 30)
-		use_material('teeth')
-		if lod > 3 then
-			texture('teeth.png')
-		else
-			texture('teeth_s.png')
-		end
-		zbias(5,v(0,0,0),v(0,1,0))
-		load_obj('con_teeth.obj')
-		zbias(0)
-	end
-})
-
-define_model('conny_ver0', {
-	info = {
-			lod_pixels = { .1, 30, 120, 0 },
-			bounding_radius = 35,
-			materials = {'ncv'},
-		},
-	static = function(lod)
-      	set_material('ncv', .33,.35,.3,1,.63,.7,.83,30)
-		if lod > 2 then
-			texture('con_top_m.png')
-	       	if lod > 3 then
-	    		texture('con_top.png')
-	    	end
-		else
-	       	texture('con_top_s.png')
-	    end			
-		use_material('ncv')			
-		zbias(2,v(0,0,0),v(0,0,0))
-		load_obj('con_top_cv1.obj')
-		load_obj('con_top_cv0.obj')
-		zbias(0)
-		if lod > 3 then
-			texture('con_back.png')
-		else
-			texture('con_back_s.png')
-		end
-	    load_obj('con_back.obj')
-	    
-	end
-})
-
-define_model('conny_ver1', {
-	info = {
-			lod_pixels = { .1, 30, 120, 0 },
-			bounding_radius = 35,
-			materials = {'cv0'},
-		},
-	static = function(lod)
-		if lod > 2 then
-			texture('con_top2_m.png')
-	       	if lod > 3 then
-	    		texture('con_top2.png')
-	    	end
-	    else
-			texture('con_top2_s.png')
-	    end			
-		use_material('cv0')	
-		zbias(2,v(0,0,0),v(0,0,0))		
-		load_obj('con_top_cv1.obj')
-		load_obj('con_top_cv0.obj')
-		zbias(0)
-		
-		if lod > 3 then
-			texture('con_back.png')
-		else
-			texture('con_back_s.png')
-		end
-	    load_obj('con_back.obj')
-	    
-	end,
-	dynamic = function(lod)
-		set_material('cv0', get_arg_material(0))
-	end
-})
-
-define_model('conny_ver2', {
-	info = {
-			lod_pixels = { .1, 30, 50, 0 },
-			bounding_radius = 35,
-			materials = {'cv0', 'cv1'},
-		},
-	static = function(lod)
-		if lod > 2 then
-			texture('con_top_m.png')
-	       	if lod > 3 then
-	    		texture('con_top.png')
-	    	end
-	    else
-	    	texture('con_top_s.png')
-		end	
-		zbias(2,v(0,0,0),v(0,0,0))		
-		use_material('cv1')			
-		load_obj('con_top_cv1.obj')
-		
-		use_material('cv0')			
-		load_obj('con_top_cv0.obj')
-
-  		zbias(3,v(0,0,0),v(0,1,0))
-		load_obj('con_tip_cv0.obj') 
-		zbias(0)
-		
-		if lod > 3 then
-			texture('con_back.png')
-		else
-			texture('con_back_s.png')
-		end
-	    load_obj('con_back.obj')
-	end,
-	dynamic = function(lod)
-		set_material('cv0', get_arg_material(0))
-		set_material('cv1', get_arg_material(1))		
-	end
-})
-
-define_model('conny_ver3', {
-	info = {
-			lod_pixels = { .1, 30, 120, 0 },
-			bounding_radius = 35,
-			materials = {'cv0', 'cv1'},
-		},
-	static = function(lod)
-		if lod > 2 then
-			texture('con_top_m.png')
-	      	if lod > 3 then
-	    		texture('con_top.png')
-	    	end
-		else
-	       	texture('con_top_s.png')
-	    end				
-		zbias(2,v(0,0,0),v(0,1,0))
-		use_material('cv0')			
-		load_obj('con_top_cv1.obj')
-		load_obj('con_top_cv0.obj')
-
-        use_material('cv1')		
-		zbias(3,v(0,0,0),v(0,1,0))
-		load_obj('con_tip_cv0.obj')
-		zbias(0)
-		
-		if lod > 3 then
-			texture('con_back.png')
-		else
-			texture('con_back_s.png')
-		end
-		use_material('cv0')	
-	    load_obj('con_back.obj')
-	end,
-	dynamic = function(lod)
-		set_material('cv0', get_arg_material(0))
-		set_material('cv1', get_arg_material(1))		
-	end
-})
-
-define_model('conny_top', {
-	info = {
-			bounding_radius = 35,
-		},
-	static = function(lod)
-	end,
-	dynamic = function(lod)
-		selector2()
-		if select2 < 26 then
-   			call_model('conny_ver0',v(0,0,0),v(1,0,0),v(0,1,0),1)
-		else
-			if select2 < 51 then
-       			call_model('conny_ver1',v(0,0,0),v(1,0,0),v(0,1,0),1)
-			else
-				if select2 < 76 then
-         			call_model('conny_ver2',v(0,0,0),v(1,0,0),v(0,1,0),1)
-				else 
-					if select2 > 75 then
-           				call_model('conny_ver3',v(0,0,0),v(1,0,0),v(0,1,0),1)
-					end
-				end
-			end
-		end
-		selector3()
-    	if select3 >= 50 then
-      		call_model('conny_teeth',v(0,0,0),v(1,0,0),v(0,1,0),1)
-        end
-	end
-})
-
-define_model('conny', {
-	info = {
-			scale = 1.4, --1.5, -- should be 2.08, but didn't fits?
-			lod_pixels = { .1, 30, 120, 0 },
-			bounding_radius = 35,
-			materials = {'text', 'cv0', 'cv1', 'ncv', 'chrome', 'matte', 'pit', 'pit_0', 'layer',
-						'radio', 'glass', 'win', 'black', 'glow', 'e_glow', 'null'},
-			tags = {'ship'},
-			ship_defs = {
-				{
-<<<<<<< HEAD
-					name='Constrictor',
-					forward_thrust = -12e6,
-					reverse_thrust = 5e6,
-					up_thrust = 2e6,
-					down_thrust = -2e6,
-					left_thrust = -2e6,
-					right_thrust = 2e6,
-					angular_thrust = 6e6,
-					gun_mounts = 
-=======
-					name = 'Constrictor',
-					forward_thrust = -259e5,
-					reverse_thrust = 118e5,
-					up_thrust = 6e6,
-					down_thrust = -6e6,
-					left_thrust = -6e6,
-					right_thrust = 6e6,
-					angular_thrust = 6e6,
-					gun_mounts =
->>>>>>> 36287156
-					{
-					{ v(0,-2,-26), v(0,0,-1) },
-					{ v(0,-2,19), v(0,0,1) }
-					},
-<<<<<<< HEAD
-					max_cargo = 100,
-					max_laser = 2,
-					max_missile = 2,
-					capacity = 100,
-					hull_mass = 100,
-					price = 200000,
-=======
-					max_cargo = 90,
-					max_laser = 2,
-					max_missile = 2,
-					capacity = 90,
-					hull_mass = 90,
-					price = 143000,
->>>>>>> 36287156
-					hyperdrive_class = 3,
-				}
-			}
-		},
-	static = function(lod)
-		local rwhl_r = v(9.902,-2,6.19)
-        local rwhl_l = v(-9.902,-2,6.19)
-		local fwhl = v(0,-2,-11.2)
-		
-		zbias(2,v(0,0,0),v(0,-1,0))
-		call_model('conny_w_front',fwhl,v(-1,0,0),v(0,-1,0),.4)
-		call_model('conny_w_rear_r',rwhl_r,v(-1,0,0),v(0,-1,0),.4)
-		call_model('conny_w_rear_l',rwhl_l,v(-1,0,0),v(0,-1,0),.4)
-			
-			
-		if lod == 1 then
-			load_obj('con_coll.obj')			
-		else					
-			set_material('chrome', .63,.7,.83,1,1.26,1.4,1.66,30)
-	 		set_material('text', .6, .6, .6,.99, .5, .5, .5, 30)
-			set_material('black', .2,.2,.2,1,.1,.1,.1,5)
-			set_material('null',0,0,0,0,0,0,0,0)
-       		set_material('ncv', .33,.35,.3,1,.63,.7,.83,30)
-	        set_material('layer', .4,.45,.5,.999,1.26,1.4,1.66,30)
-			set_material('win', 0,0,.05,.4,1,1,1.5,100)
-			set_material('matte', .2,.2,.2,1,.4,.42,.45,10)
-			set_material('pit', .33,.35,.3,1,.63,.7,.83,10)
-			set_material('pit_0', .33,.35,.3,.99,.63,.7,.83,10)
-            --set_material('glass', 0,0,.05,.4,1,1,1.5,100)
-            --set_material('radio', .3,.32,.35,1,.5,.55,.6,5)
-            set_material('glow', 0,0,0,.99,.5,.5,.5,100,1.7,1.7,1.5)
-
-			set_light(1, 0.05, v(0,7,-9), v(6,6,6))
-			set_light(2, 0.05, v(0,4,-8), v(3,3,3))
-
-
-			set_local_lighting(true)
-            use_light(1)
-            
-			zbias(0)
-			use_material('pit')
-            if lod > 3 then
-				texture('con_pit_f.png')
-			else
-				texture('con_pit_f_s.png')
-			end
-            load_obj('con_pit_f.obj')
-
-            if lod > 3 then
-				texture('con_pit_s.png')
-			else
-				texture('con_pit_s_s.png')
-			end
-            load_obj('con_pit_s.obj')
-
-            use_light(2)
-            if lod > 3 then
-				texture('con_pit_b.png')
-			else
-				texture('con_pit_bs.png')
-			end
-            load_obj('con_pit_b.obj')
-
-            use_material('glow')
-			zbias(1,v(0,0,0),v(0,0,-1))
-   			load_obj('con_pit_b.obj')
-   			zbias(0)
-
-            if lod > 2 then
-				call_model('pilot_3_m',v(.6,1.5,-9.1),v(1,0,0),v(0,1,0),.8) -- for scale 1.5
-				call_model('pilot_4_m',v(-.6,1.5,-9.1),v(1,0,0),v(0,1,0),.8)
-            end
-
-			set_local_lighting(true)
-			use_light(1)
-
-            use_material('pit_0')
-            if lod > 3 then
-				texture('con_pit_d0.png')
-			else
-				texture('con_pit_d0s.png')
-			end
-            load_obj('con_pit_d.obj')
-
-            use_material('glow')
-            if lod > 3 then
-				texture('con_pit_d1.png')
-			else
-				texture('con_pit_d1s.png')
-			end
-			zbias(1,v(0,0,0),v(0,1,0))
-   			load_obj('con_pit_d.obj')
-   			zbias(0)
-			set_local_lighting(false)
-
-			zbias(3,v(0,0,0),v(0,0,0))
-			if lod > 2 then
-				texture('con_top_m.png')
-				if lod > 3 then
-					texture('con_top.png')
-		    	end
-			else
-		    	texture('con_top_s.png')
-		    end
-		    use_material('ncv')
-			load_obj('con_thrust_s1.obj')
-
-			if lod > 3 then
-				texture('con_back.png')
-			else
-				texture('con_back_s.png')
-			end
-			load_obj('con_thrust_tb.obj')
-							
-			call_model('conny_equipment',v(0,0,0),v(1,0,0),v(0,1,0),1)
-		
-			if lod > 2 then
-				texture(nil)
-				use_material('null')
-				zbias(4,v(0,0,0),v(0,0,0))
-				load_obj('con_thrust_s0.obj')
-				zbias(0)
-			end 	
-			
-			use_material('ncv')
-            if lod > 3 then
-				texture('con_pyl.png')
-			else
-			    texture('con_pyl_s.png')
-			end
-			load_obj('con_pyl.obj')
-			
-			if lod > 2 then
-				texture('con_bot_m.png')
-				if lod > 3 then
-					texture('con_bot.png')
-				end
-			else
-			   	texture('con_bot_s.png')
-			end			
-			load_obj('con_bot.obj') 		    
-
-            call_model('posl_green',v(13.5,-2,0),v(1,0,0),v(0,-1,0),1.5)
-			call_model('posl_red',v(-13.5,-2,0),v(1,0,0),v(0,-1,0),1.5)			
-			call_model('headlight',v(0,-2,-19),v(1,0,0),v(0,-1,0),1.5)			
-			call_model('blank',v(0,0,0),v(1,0,0),v(0,1,0),0)			
-					    
-			texture('scoop.png')
-			use_material('black')
-			load_obj('con_engine.obj')
-			            
-            zbias(3,v(0,0,0),v(0,0,1))
-            use_material('e_glow')
-			load_obj('con_e_glow.obj')
-                    			
-			texture(nil)
-			use_material('null')
-			zbias(5,v(0,0,0),v(0,0,1))
-			load_obj('con_e_cut.obj')
-			zbias(0)
-            		    
-   			texture(nil)
-			zbias(4,v(0,0,0),v(0,1,0))
-			use_material('win')
-			load_obj('con_win_0.obj')
-
-            call_model('conny_top',v(0,0,0),v(1,0,0),v(0,1,0),1)
-            
-            if lod > 2 then
-				call_model('conny_extra_0',v(0,0,0),v(1,0,0),v(0,1,0),1)
-			end
-
-            if lod > 2 then
-				texture('con_bot_m.png')
-				if lod > 3 then
-					texture('con_bot.png')
-				end
-			else
-			   	texture('con_bot_s.png')
-			end
-			use_material('layer')
-			zbias(4,v(0,0,0),v(0,-1,0))
-			load_obj('con_bot_layer.obj')
-			zbias(0)
-
-            if lod > 2 then
-				texture('con_back.png')
-			else
-				texture('con_back_s.png')
-			end
-        	zbias(4,v(0,0,0),v(0,0,1))
-            load_obj('con_back.obj')
-			zbias(0)
-
-			if lod > 2 then
-				texture('con_top_m.png')
-				if lod > 3 then
-					texture('con_top.png')
-				end
-			else	
-				texture('con_top_s.png')
-			end
-            zbias(4,v(0,0,0),v(0,1,0))
-            load_obj('con_top_layer.obj')
-
-								
-			if lod > 3 then
-				texture('con_win.png')
-		    else
-		    	texture('con_win_s.png')
-		    end			
-			zbias(5,v(0,0,0),v(0,1,0))
-            load_obj('con_win_f.obj')
-   			zbias(0)
-   		
-   			call_model('coll_warn',v(0,4,16.7),v(1,0,0),v(0,1,0),1.5)
-   			
-   			if lod > 2 then
-	   			zbias(5,v(0,0,0),v(-1,.87,0))    --v(-12.32,-.5,-1)
-				call_model('squadsign_1',v(-12.2,-.5,-1.5),v(0,1,0),v(1,.87,0),1.5)
-	        	zbias(5,v(0,0,0),v(1,.87,0))
-				call_model('decal',v(12.2,-.5,-3),v(0,1,0),v(-1,.87,0),1.5)
-				zbias(0)
-			end
-		end
-		texture(nil)        
-	end,
-
-	dynamic = function(lod)
-		set_material('cv0', get_arg_material(0))
-		set_material('cv1', get_arg_material(1))
-		set_material('e_glow', lerp_materials(os.clock()*.3, {0, 0, 0, 1, 0, 0, 0, 1, 1, 2, 2.5 },
-        								{0, 0, 0, 1, 0, 0, 0, 1, 1.5, 2.5, 2.5 }))
-		
-		if lod > 2 then
-      		local reg = get_arg_string(0)
-			texture('models/ships/constrictor/washed.png',v(.5,.5,0),v(.5,0,0),v(0,0,.5))
-			use_material('text')
-			zbias(5,v(11.667,0,4), v(.85,1,0))
-			text(reg,v(11.667,0,4), v(.85,1,0), v(0,0,-1),2, {center = true})
-	        zbias(5,v(-11.667,0,4.3), v(-.85,1,0))
-			text(reg,v(-11.667,0,4.3), v(-.85,1,0), v(0,0,1),2, {center = true})
-	        zbias(0)	        
-		end
-	end
-})
+define_model('conny_flap_fr', {
+	info = {
+			lod_pixels={.1,10,30,0},
+			bounding_radius = 10,
+		},
+	static = function(lod)		
+		if lod > 3 then
+			texture('con_flap_f.png',v(.0125,.5,0),v(.142,0,0),v(0,-.0494,0))
+		elseif lod > 1 then
+		    texture('con_flap_f_s.png',v(.0125,.5,0),v(.142,0,0),v(0,-.0494,0))
+		end
+		extrusion(v(0,0,0),v(0,0,.3),v(0,1,0),1,v(0,-10,0),v(0,10,0),v(-3.5,10,0),v(-3.5,-10,0))
+	end
+})
+	
+define_model('conny_flap_fl', {
+	info = {
+			lod_pixels={.1,10,30,0},
+			bounding_radius = 10,
+		},
+	static = function(lod)		
+		if lod > 3 then
+			texture('con_flap_f.png',v(.005,.5,0),v(.142,0,0),v(0,-.0494,0))
+  		elseif lod > 1 then
+		    texture('con_flap_f_s.png',v(.005,.5,0),v(.142,0,0),v(0,-.0494,0))
+		end
+		extrusion(v(0,0,0),v(0,0,.3),v(0,1,0),1,v(0,10,0),v(0,-10,0),v(3.5,-10,0),v(3.5,10,0))
+	end
+})
+
+define_model('conny_flap_rr_r', {
+	info = {
+			lod_pixels={.1,10,30,0},
+			bounding_radius = 10,
+		},
+	static = function(lod)		
+		if lod > 3 then
+			texture('con_flap_rr.png',v(.0125,.5,0),v(.142,0,0),v(0,-.0494,0))
+  		elseif lod > 1 then
+		    texture('con_flap_rr_s.png',v(.0125,.5,0),v(.142,0,0),v(0,-.0494,0))
+		end
+		extrusion(v(0,0,0),v(0,0,.3),v(0,1,0),1,v(0,-10,0),v(0,10,0),v(-3.5,10,0),v(-3.5,-10,0))
+	end
+})
+	
+define_model('conny_flap_rr_l', {
+	info = {
+			lod_pixels={.1,10,30,0},
+			bounding_radius = 10,
+		},
+	static = function(lod)		
+		if lod > 3 then
+			texture('con_flap_rr.png',v(.005,.5,0),v(.142,0,0),v(0,-.0494,0))
+ 		elseif lod > 1 then
+		    texture('con_flap_rr_s.png',v(.005,.5,0),v(.142,0,0),v(0,-.0494,0))
+		end
+		extrusion(v(0,0,0),v(0,0,.3),v(0,1,0),1,v(0,10,0),v(0,-10,0),v(3.5,-10,0),v(3.5,10,0))
+	end
+})
+
+define_model('conny_flap_rl_r', {
+	info = {
+			lod_pixels={.1,10,30,0},
+			bounding_radius = 10,
+		},
+	static = function(lod)		
+		if lod > 3 then
+			texture('con_flap_rl.png',v(.0125,.5,0),v(.142,0,0),v(0,-.0494,0))
+  		elseif lod > 1 then
+		    texture('con_flap_rl_s.png',v(.0125,.5,0),v(.142,0,0),v(0,-.0494,0))
+		end
+		extrusion(v(0,0,0),v(0,0,.3),v(0,1,0),1,v(0,-10,0),v(0,10,0),v(-3.5,10,0),v(-3.5,-10,0))
+	end
+})
+	
+define_model('conny_flap_rl_l', {
+	info = {
+			lod_pixels={.1,10,30,0},
+			bounding_radius = 10,
+		},
+	static = function(lod)		
+		if lod > 3 then
+			texture('con_flap_rl.png',v(.005,.5,0),v(.142,0,0),v(0,-.0494,0))
+  		elseif lod > 1 then
+		    texture('con_flap_rl_s.png',v(.005,.5,0),v(.142,0,0),v(0,-.0494,0))
+		end
+		extrusion(v(0,0,0),v(0,0,.3),v(0,1,0),1,v(0,10,0),v(0,-10,0),v(3.5,-10,0),v(3.5,10,0))
+	end
+})
+
+define_model('conny_piston_f', {
+	info = {
+			lod_pixels={.1,10,30,0},
+			bounding_radius = 7,
+			materials={'chrome'},
+		},
+	static = function(lod)
+		set_material('chrome', .63,.7,.83,1,1.26,1.4,1.66,30)
+    end,
+	dynamic = function(lod)
+        local trans = 0.5*math.pi*math.clamp(1.5*(get_arg(0)-0.3), 0, 1)
+		if lod > 1 then
+			texture('models/ships/constrictor/metal.png')
+			use_material('chrome')
+		end
+		ring(3*lod,v(0,0,0),v(0,0,-1.1-2*trans),v(0,1,0),.3)
+		ring(3*lod,v(0,0,0),v(0,0,-1.3-4*trans),v(0,1,0),.25)
+        ring(3*lod,v(0,0,0),v(0,0,-1.5-6.5*trans),v(0,1,0),.2)
+	end
+})
+
+define_model('conny_w_front_0', {
+	info = {
+			lod_pixels={.1,10,30,0},
+			bounding_radius = 10,
+			materials={'chrome'}
+		},
+	static = function(lod)
+		local divs = lod*3
+		
+		if lod > 1 then
+			set_material('chrome', .63,.7,.83,1,1.26,1.4,1.66,30)		
+		    use_material('chrome')
+		    texture('metal.png',v(.5,.1,0),v(.25,0,0),v(0,-.18,0))
+		end
+		ring(divs,v(3.5,0,0),v(-3.5,0,0),v(0,1,0),.6)
+		ring(divs, v(0,0,0),v(0,10.2,0),v(0,0,1),.4)
+        ring(divs, v(.5,10.2,0),v(-.5,10.2,0),v(0,1,0),.4)
+		if lod > 1 then
+		    texture('tire.png',v(.51,.08,0),v(0,0,.95),v(0,.35,0)) --v(0,0,.95), v(0,.35,0))
+		end
+		xref_cylinder(lod*4,v(.5,10.2,0),v(2,10.2,0),v(0,0,1),1.8)
+	end
+})
+
+define_model('conny_w_front', {
+	info = {
+	        lod_pixels = {.1,10,30,0},
+			bounding_radius = 10,
+			materials={'chrome', 'inside', 'hole', 'ncv'},
+		},
+	static = function(lod)
+		set_material('inside', .2,.2,.2,1, 0,0,0, 1)
+		set_material('hole', 0,0,0,0,0,0,0,0)
+		set_material('chrome', .63,.7,.83,1,1.26,1.4,1.66,30)
+     	set_material('ncv', .33,.35,.3,1,.63,.7,.83,30)
+	end,
+	dynamic = function(lod)
+		if get_arg(0) ~= 0 then
+		    local v0 = v(3.5,-4,10)
+			local v1 = v(-3.5,-4,10)
+			local v2 = v(3.5,0,10)
+			local v3 = v(-3.5,0,10)
+
+            local v6 = v2
+			local v7 = v(3.5,0,-10)
+			local v8 = v(0,0,10)
+			local v9 = v(0,0,-10)
+
+	        local frot = math.pi*math.clamp(get_arg(0),0,.5)
+			local wrot = 0.5*math.pi*math.clamp(1.5*(get_arg(0)-0.3), 0, 1)
+
+   			if lod > 1 then
+				use_material('inside')
+				texture('models/ships/constrictor/iron.png',v(.5,.5,0),v(.1,0,0),v(0,0,1))
+				extrusion(v(0,0,-10),v(0,0,10),v(0,1,0),1,v2,v0,v1,v3)
+
+				use_material('chrome')
+				texture('models/ships/constrictor/metal.png')
+  				sphere_slice(3*lod,lod,0,.5*math.pi, Matrix.translate(v(0,-4,-1)))
+			end
+
+			call_model('conny_w_front_0',v(0,-2.2,-8),v(1,0,0),v(0,math.sin(wrot),math.cos(wrot)), 1.0)
+
+            call_model('conny_piston_f',v(0,-4,-1),v(-1,0,0),v(0,-math.sin(.415*wrot),-math.cos(.415*wrot)),1)
+
+            if lod > 1 then
+				use_material('ncv')
+			end
+			call_model('conny_flap_fr',v(-3.5,0,0),v(-math.cos(frot),-math.sin(frot),0),v(0,0,-1),1)
+            call_model('conny_flap_fl',v(3.5,0,0),v(-math.cos(frot),math.sin(frot),0),v(0,0,-1),1)
+            
+			-- cutout	        
+	  		if lod > 1 then
+				use_material('hole')
+				zbias(1, v(0,0,0), v(0,1,0))
+	            xref_quad(v8, v6, v7, v9)
+	            zbias(0)
+			end
+		end
+	end
+})
+		
+define_model('conny_w_rear_0', {
+	info = {
+   			lod_pixels = {.1,10,30,0},
+			bounding_radius = 10,
+			materials = {'metal', 'chrome'},
+			},
+	static = function(lod)
+		set_material('metal', .2,.23,.25,1,.35,.38,.4,10)
+		set_material('chrome', .63,.7,.83,1,1.26,1.4,1.66,30)
+		
+		use_material('metal')
+		texture('metal.png',v(.5,.5,0),v(0,0,1),v(0,.5,0))
+		extrusion(v(0,0,7),v(0,0,-7),v(0,1,0),1,v(.5,-.5,7),v(.5,.5,7),v(-.5,.5,7),v(-.5,-.5,7))
+
+		use_material('chrome')
+		sphere_slice(3*lod,lod,0,.5*math.pi, Matrix.translate(v(0,-.5,0))*Matrix.rotate(math.pi,v(1,0,0))*Matrix.scale(v(.5,.5,.5)))
+
+		texture('tire.png', v(.495,.515,0), v(0,0,.95), v(0,.35,0))
+		cylinder(4*lod, v(.5,0,6), v(2,0,6), v(0,1,0), 1.8)
+		cylinder(4*lod, v(.5,0,0), v(2,0,0), v(0,1,0), 1.8)
+		cylinder(4*lod, v(.5,0,-6), v(2,0,-6), v(0,1,0), 1.8)
+		
+		cylinder(4*lod, v(-.5,0,6), v(-2,0,6), v(0,1,0), 1.8)
+		cylinder(4*lod, v(-.5,0,0), v(-2,0,0), v(0,1,0), 1.8)
+		cylinder(4*lod, v(-.5,0,-6), v(-2,0,-6), v(0,1,0), 1.8)
+	end
+})	
+
+define_model('conny_w_rear_r', {
+	info = {
+	        lod_pixels = {.1,10,30,0},
+			bounding_radius = 10,
+			materials={'chrome', 'inside', 'hole', 'ncv'},
+		},
+	static = function(lod)
+		set_material('inside', .2,.2,.2,1, 0,0,0, 1)
+		set_material('hole', 0,0,0,0,0,0,0,0)
+		set_material('chrome', .63,.7,.83,1,1.26,1.4,1.66,30)
+    	set_material('ncv', .33,.35,.3,1,.63,.7,.83,30)
+	end,
+	dynamic = function(lod)
+	    if get_arg(0) ~= 0 then
+			local v0 = v(3.5,-4,10)
+			local v1 = v(-3.5,-4,10)
+			local v2 = v(3.5,0,10)
+			local v3 = v(-3.5,0,10)
+
+            local v6 = v2
+			local v7 = v(3.5,0,-10)
+			local v8 = v(0,0,10)
+			local v9 = v(0,0,-10)
+
+	        local frot = math.pi*math.clamp(get_arg(0),0,.5)
+			local rot = 0.5*math.pi*math.clamp(get_arg(0)-.3 ,0,1)
+			local trans = math.clamp(get_arg(0)-.3 ,0,1)
+
+   			if lod > 1 then
+				use_material('inside')
+				texture('models/ships/constrictor/iron.png',v(.5,.5,0),v(.1,0,0),v(0,0,1))
+				extrusion(v(0,0,-10),v(0,0,10),v(0,1,0),1,v2,v0,v1,v3)
+
+                use_material('chrome')
+        		texture('models/ships/constrictor/metal.png',v(.5,.5,0),v(0,0,.5),v(0,1,0))
+				sphere_slice(3*lod,lod,0,.5*math.pi, Matrix.translate(v(0,-4,8)))
+				sphere_slice(3*lod,lod,0,.5*math.pi, Matrix.translate(v(0,-4,-8)))
+			end
+
+			tapered_cylinder(3*lod,v(0,-2.7+14.6*trans,0),v(0,-4,8),v(1,0,0),.3,.5)
+			tapered_cylinder(3*lod,v(0,-2.7+14.6*trans,0),v(0,-4,-8),v(1,0,0),.3,.5)
+			
+			call_model('conny_w_rear_0',v(0,-2.2+14.6*trans,0),v(1,0,0),v(0,1,0),1)
+
+            if lod > 1 then
+				use_material('ncv')
+			end
+			call_model('conny_flap_rr_r',v(-3.5,0,0),v(-math.cos(frot),-math.sin(frot),0),v(0,0,-1),1)
+            call_model('conny_flap_rr_l',v(3.5,0,0),v(-math.cos(frot),math.sin(frot),0),v(0,0,-1),1)
+
+			-- cutout
+	  		if lod > 1 then
+				use_material('hole')
+				zbias(1, v(0,0,0), v(0,1,0))
+	            xref_quad(v8, v6, v7, v9)
+	            zbias(0)
+			end
+		end
+	end
+})
+
+define_model('conny_w_rear_l', {
+	info = {
+	        lod_pixels = {.1,10,30,0},
+			bounding_radius = 10,
+			materials={'chrome', 'inside', 'hole', 'ncv'},
+		},
+	static = function(lod)
+		set_material('inside', .2,.2,.2,1, 0,0,0, 1)
+		set_material('hole', 0,0,0,0,0,0,0,0)
+		set_material('chrome', .63,.7,.83,1,1.26,1.4,1.66,30)
+     	set_material('ncv', .33,.35,.3,1,.63,.7,.83,30)
+	end,
+	dynamic = function(lod)
+	    if get_arg(0) ~= 0 then
+			local v0 = v(3.5,-4,10)
+			local v1 = v(-3.5,-4,10)
+			local v2 = v(3.5,0,10)
+			local v3 = v(-3.5,0,10)
+
+            local v6 = v2
+			local v7 = v(3.5,0,-10)
+			local v8 = v(0,0,10)
+			local v9 = v(0,0,-10)
+
+	        local frot = math.pi*math.clamp(get_arg(0),0,.5)
+			local rot = 0.5*math.pi*math.clamp(get_arg(0)-.3 ,0,1)
+			local trans = math.clamp(get_arg(0)-.3 ,0,1)
+
+   			if lod > 1 then
+				use_material('inside')
+				texture('models/ships/constrictor/iron.png',v(.5,.5,0),v(.1,0,0),v(0,0,1))
+				extrusion(v(0,0,-10),v(0,0,10),v(0,1,0),1,v2,v0,v1,v3)
+
+                use_material('chrome')
+        		texture('models/ships/constrictor/metal.png',v(.5,.5,0),v(0,0,.5),v(0,1,0))
+				sphere_slice(3*lod,lod,0,.5*math.pi, Matrix.translate(v(0,-4,8)))
+				sphere_slice(3*lod,lod,0,.5*math.pi, Matrix.translate(v(0,-4,-8)))
+			end
+
+			tapered_cylinder(3*lod,v(0,-2.7+14.6*trans,0),v(0,-4,8),v(1,0,0),.3,.5)
+			tapered_cylinder(3*lod,v(0,-2.7+14.6*trans,0),v(0,-4,-8),v(1,0,0),.3,.5)
+			
+			call_model('conny_w_rear_0',v(0,-2.2+14.6*trans,0),v(1,0,0),v(0,1,0),1)
+
+            if lod > 1 then
+				use_material('ncv')
+			end
+			call_model('conny_flap_rl_r',v(-3.5,0,0),v(-math.cos(frot),-math.sin(frot),0),v(0,0,-1),1)
+            call_model('conny_flap_rl_l',v(3.5,0,0),v(-math.cos(frot),math.sin(frot),0),v(0,0,-1),1)
+
+			-- cutout
+	  		if lod > 1 then
+				use_material('hole')
+				zbias(1, v(0,0,0), v(0,1,0))
+	            xref_quad(v8, v6, v7, v9)
+	            zbias(0)
+			end
+		end
+	end
+})
+
+define_model('conny_pyl', {
+	info = {
+	        lod_pixels = {.1,10,30,0},
+			bounding_radius = 10,
+			materials={'inside'},
+		},
+	static = function(lod)
+		set_material('inside', .2,.2,.2,1, 0,0,0, 1)
+		use_material('inside')
+		cylinder(6,v(0,0,0),v(0,0,-2),v(0,1,0),.41)
+	end
+})
+
+define_model('conny_gun', {
+	info = {
+	        lod_pixels = {.1,10,30,0},
+			bounding_radius = 10,
+			materials={'chrome', 'matte', 'black'},
+		},
+	static = function(lod)
+		set_material('chrome', .63,.7,.83,1,1.26,1.4,1.66,30)
+		set_material('black',0,0,0,1,0,0,0,1)
+		set_material('matte', .2,.22,.25,1,.4,.42,.45,10)	
+			
+		use_material('chrome')		
+		if lod > 3 then
+			texture('gun.png',v(.5,.78,0),v(3,0,0),v(0,0,-.09))
+		else
+			texture('gun_s.png',v(.5,.78,0),v(3,0,0),v(0,0,-.09))
+		end
+		cylinder(3*lod,v(0,0,0),v(0,0,-4.5),v(0,1,0),.15)
+		
+		use_material('matte')
+		if lod > 3 then
+			texture('grill.png',v(.5,.995,0),v(.5,0,0),v(0,0,-.8))
+		else
+			texture('grill_s.png',v(.5,.995,0),v(.5,0,0),v(0,0,-.8))
+		end
+		cylinder(3*lod,v(0,0,0),v(0,0,-2.5),v(0,1,0),.3)
+
+		sphere_slice(4*lod,2*lod,0,.5*math.pi,Matrix.rotate(math.pi,v(1,0,0))*Matrix.scale(v(1,.5,1)))
+		
+		texture(nil)
+		use_material('black')
+		zbias(1,v(0,0,-4.5),v(0,0,-1))
+		circle(3*lod,v(0,0,-4.5),v(0,0,-1),v(0,1,0),.12)
+		zbias(0)
+	end
+})
+
+define_model('conny_equipment', {
+	info = {
+	        lod_pixels = {.1,10,30,0},
+			bounding_radius = 10,
+			materials={'chrome', 'matte', 'ncv', 'hole', 'scoop'},
+		},
+	static = function(lod)
+		set_material('matte', .2,.22,.25,1,.4,.42,.45,10)	
+		set_material('chrome', .63,.7,.83,1,1.26,1.4,1.66,30)
+		set_material('hole', 0,0,0,0,0,0,0,0)
+
+		
+		local M_T = v(0,1.5,17.2)
+		local R_T = v(10.9,-1.7,-11.3)
+		
+		local RF_T = v(13.5,-1.5,-7)
+		local RR_T = v(13.5,-1.5,7.5)
+		local LF_T = v(-13.5,-1.5,-7)
+		local LR_T = v(-13.5,-1.5,7.5)
+		
+		local TF_T = v(6,4.3,-3)
+		local TR_T = v(6,4.3,12)
+		local BF_T = v(8,-2.3,-10)
+		local BR_T = v(8,-2.3,12)
+		
+		call_model('blank',v(0,0,0),v(1,0,0),v(0,1,0),0)			
+					
+		thruster(M_T,v(0,0,1),20,true)
+		xref_thruster(R_T,v(0,0,-1),5,true)
+		thruster(RF_T,v(1,0,0),5)
+		thruster(RR_T,v(1,0,0),5)
+		thruster(LF_T,v(-1,0,0),5)
+        thruster(LR_T,v(-1,0,0),5)
+		xref_thruster(TF_T,v(0,1,0),5)
+		xref_thruster(TR_T,v(0,1,0),5)
+		xref_thruster(BF_T,v(0,-1,0),5)
+		xref_thruster(BR_T,v(0,-1,0),5)
+	end,
+	dynamic = function(lod)
+   		
+		if get_arg(5) == 45 then
+            set_material('ncv', .33,.35,.3,1,.63,.7,.83,30)
+			set_material('scoop', lerp_materials(os.clock()*.3, {0, 0, 0, 1, 0, 0, 0, 1, 1, 2, 2.5 },
+                                                                {0, 0, 0, 1, 0, 0, 0, 1, 1.5, 2.5, 2.5 }))
+            use_material('ncv')
+
+			if lod > 3 then
+				texture('models/ships/constrictor/con_sc_b.png')
+   			else
+				texture('models/ships/constrictor/con_sc_bs.png')
+			end
+			load_obj('models/ships/constrictor/con_scoop.obj')
+		    
+			texture('models/ships/constrictor/scoop.png')
+			use_material('scoop')
+			load_obj('models/ships/constrictor/con_sc_glow.obj')
+		end
+		
+		if lod > 2 then
+		    local v1 = v(3,4,8.8) -- ecm
+			local v2 = v(0,4,6.5) -- scanner
+			
+			if get_arg(7) == 37 then				
+				use_material('matte')
+				call_model('ecm_1',v1,v(1,0,0),v(0,1,0),.8)
+			else
+				if get_arg(7) == 39 then
+					use_material('matte')
+					call_model('ecm_2',v1,v(1,0,0),v(0,1,0),.8)
+				end
+			end			 	 
+			
+			if get_arg(8) == 38 then
+				use_material('matte')
+				call_model('scanner_-',v2,v(1,0,0),v(0,1,0),1)
+				call_model('antenna_1',v(-2,-1.8,-22),v(1,0,0),v(0,1,0),.8)
+			end		
+				
+			if get_arg(10) >= 62 then
+    			local scale = (get_arg(10)-61)*.1				
+				use_material('chrome')
+	        	if get_arg(10) == 63 then
+					texture('models/ships/constrictor/iron.png')
+					call_model('conny_gun',v(7,-2,-15),v(1,0,0),v(0,1,0),.8)
+					call_model('conny_gun',v(-7,-2,-15),v(1,0,0),v(0,1,0),.8)
+	            else
+					texture('models/ships/constrictor/iron.png')
+					call_model('conny_gun',v(0,-2,-22),v(1,0,0),v(0,1,0),.7+scale)
+	            end
+			end
+			
+   			if get_arg(11) >= 62 then
+    			local scale = (get_arg(11)-61)*.1
+				use_material('chrome')
+	        	if get_arg(11) == 63 then
+					texture('models/ships/constrictor/iron.png')
+					call_model('conny_gun',v(7,-2,13),v(-1,0,0),v(0,1,0),.8)
+					call_model('conny_gun',v(-7,-2,13),v(-1,0,0),v(0,1,0),.8)
+	            else
+					texture('models/ships/constrictor/iron.png')
+					call_model('conny_gun',v(0,-2,15.5),v(-1,0,0),v(0,1,0),.7+scale)
+	            end
+			end			
+	        
+			if get_arg(12) == 32 then
+				call_model('conny_pyl',v(-3.935,-2.5,3.4),v(1,0,0),v(0,1,0),-1)
+		    	call_model('d_unguided',v(-3.935,-2.5,4.9),v(1,0,0),v(0,1,0),.6666)
+				
+				use_material('hole')
+				zbias(2,v(-3.935,-2.5,3.4),v(0,1,0))
+				circle(3*lod,v(-3.935,-2.5,3.4),v(0,0,-1),v(0,1,0),.4)
+				zbias(0)
+			else
+				if get_arg(12) == 33 then
+					call_model('conny_pyl',v(-3.935,-2.5,3.4),v(1,0,0),v(0,1,0),-1)
+			    	call_model('d_guided',v(-3.935,-2.5,4.9),v(1,0,0),v(0,1,0),.6666)
+					use_material('hole')
+					zbias(2,v(-3.935,-2.5,3.4),v(0,1,0))
+					circle(3*lod,v(-3.935,-2.5,3.4),v(0,0,-1),v(0,1,0),.4)
+					zbias(0)
+				else
+					if get_arg(12) == 34 then
+						call_model('conny_pyl',v(-3.935,-2.5,3.4),v(1,0,0),v(0,1,0),-1)
+				    	call_model('d_smart',v(-3.935,-2.5,4.9),v(1,0,0),v(0,1,0),.6666)
+						use_material('hole')
+						zbias(2,v(-3.935,-2.5,3.4),v(0,1,0))
+						circle(3*lod,v(-3.935,-2.5,3.4),v(0,0,-1),v(0,1,0),.4)
+						zbias(0)
+					else    	
+						if get_arg(12) == 35 then
+							call_model('conny_pyl',v(-3.935,-2.5,3.4),v(1,0,0),v(0,1,0),-1)
+					    	call_model('d_naval',v(-3.935,-2.5,4.9),v(1,0,0),v(0,1,0),.6666)
+							use_material('hole')
+							zbias(2,v(-3.935,-2.5,3.4),v(0,1,0))
+							circle(3*lod,v(-3.935,-2.5,3.4),v(0,0,-1),v(0,1,0),.4)
+							zbias(0)
+						end
+					end
+				end
+			end
+			
+		    if get_arg(13) == 32 then
+		    	call_model('conny_pyl',v(-5.506,-2.5,3.4),v(1,0,0),v(0,1,0),-1)
+		    	call_model('d_unguided',v(-5.506,-2.5,4.9),v(1,0,0),v(0,1,0),.6666)
+				use_material('hole')
+				zbias(2,v(-5.506,-2.5,3.4),v(0,1,0))
+				circle(3*lod,v(-5.506,-2.5,3.4),v(0,0,-1),v(0,1,0),.4)
+				zbias(0)
+			else
+				if get_arg(13) == 33 then
+					call_model('conny_pyl',v(-5.506,-2.5,3.4),v(1,0,0),v(0,1,0),-1)
+			    	call_model('d_guided',v(-5.506,-2.5,4.9),v(1,0,0),v(0,1,0),.6666)
+					use_material('hole')
+					zbias(2,v(-5.506,-2.5,3.4),v(0,1,0))
+					circle(3*lod,v(-5.506,-2.5,3.4),v(0,0,-1),v(0,1,0),.4)
+					zbias(0)
+				else
+					if get_arg(13) == 34 then
+						call_model('conny_pyl',v(-5.506,-2.5,3.4),v(1,0,0),v(0,1,0),-1)
+				    	call_model('d_smart',v(-5.506,-2.5,4.9),v(1,0,0),v(0,1,0),.6666)
+						use_material('hole')
+						zbias(2,v(-5.506,-2.5,3.4),v(0,1,0))
+						circle(3*lod,v(-5.506,-2.5,3.4),v(0,0,-1),v(0,1,0),.4)
+						zbias(0)
+					else    	
+						if get_arg(13) == 35 then
+							call_model('conny_pyl',v(-5.506,-2.5,3.4),v(1,0,0),v(0,1,0),-1)
+					    	call_model('d_naval',v(-5.506,-2.5,4.9),v(1,0,0),v(0,1,0),.6666)
+							use_material('hole')
+							zbias(2,v(-5.506,-2.5,3.4),v(0,1,0))
+							circle(3*lod,v(-5.506,-2.5,3.4),v(0,0,-1),v(0,1,0),.4)
+							zbias(0)
+						end
+					end
+				end
+			end
+		end	
+	end
+})
+
+define_model('conny_extra_0', {
+	info = {
+			bounding_radius = 5,
+			materials={'glow'},
+		},
+	static = function(lod)
+	end,
+	dynamic = function(lod)
+	    -- quads back r & l
+		local v0 = v(8.720,2.526,8.2)
+	    local v1 = v(7.429,3.632,8.2)
+	    local v2 = v(8.720,2.526,14.2)
+	    local v3 = v(7.429,3.632,14.2)
+	    -- quad mid r
+	    local v4 = v(13.317,-1.415,-5.838)
+	    local v5 = v(12.132,-.399,-5.838)
+	    local v6 = v(13.317,-1.415,-4.36)
+	    local v7 = v(12.132,-.399,-4.36)
+	    -- quad mid l
+	    local v8 = v(-12.254,-.503,-5.891)
+	    local v9 = v(-13.383,-1.471,-5.891)
+	    local v10 = v(-12.254,-.503,-4.413)
+	    local v11 = v(-13.383,-1.471,-4.413)
+	    -- tri front r
+	    local v12 = v(9.664,.08,-9.313)
+	    local v13 = v(6.815,.889,-10.68)
+	    local v14 = v(7.751,1.68,-8.029)
+	    -- tri front l
+	    local v15 = v(-9.549,.218,-9.148)
+	    local v16 = v(-7.677,1.733,-7.997)
+	    local v17 = v(-6.528,1.047,-10.657)
+	    -- quad bot rear
+	    local v18 = v(1.78,-2,14.3)
+	    local v19 = v(-1.8,-2,14.3)
+	    local v20 = v(1.78,-2,9.65)
+	    local v21 = v(-1.8,-2,9.65)
+	    -- quads bot mid
+		local v22 = v(3.356,-2,-1.218)
+	    local v23 = v(.459,-2,-1.218)
+	    local v24 = v(2.678,-2,-.582)
+	    local v25 = v(1.093,-2,-.582)
+	    
+		local v26 = v(2.678,-2,1.06)
+	    local v27 = v(1.093,-2,1.06)
+	    local v28 = v(3.336,-2,1.685)
+	    local v29 = v(.459,-2,1.685)
+	    -- quads bot front
+		local v30 = v(10.268,-2,-8.297)
+	    local v31 = v(9.158,-2,-8.297)
+	    local v32 = v(10.268,-2,-3.693)
+	    local v33 = v(9.158,-2,-3.693)
+	    
+		local v34 = v(7.963,-2,-8.297)
+	    local v35 = v(6.853,-2,-8.297)
+		local v36 = v(7.963,-2,-3.693)
+	    local v37 = v(6.853,-2,-3.693)
+	    -- back 
+		local v38 = v(11.077,-1.118,11.69)
+	    local v39 = v(6.45,2.9,17)
+	    local v40 = v(4.44,-1.118,17)
+	    local v41 = v(0,2.9,17)
+	    local v42 = v(0,-1.118,17)
+	    
+		local v44 = v(-11.077,-1.118,11.69)
+	    local v45 = v(-6.45,2.9,17)
+	    local v46 = v(-4.44,-1.118,17)
+		    
+		local trans = os.clock()*.05
+
+		set_material('glow',0, 0, 0, 1, 0, 0, 0, 1, 1, 1.5, 0)
+
+		use_material('glow')
+		texture('models/ships/constrictor/flow_1.png',v(0,trans,0),v(0,0,.05),v(1,0,0))
+		zbias(3,v(0,0,0),v(0,1,0))
+		-- back
+		xref_quad(v0,v1,v3,v2)
+		-- mid
+		quad(v4,v5,v7,v6)
+		quad(v8,v9,v11,v10)
+		-- front
+		tri(v12,v13,v14)
+		tri(v15,v16,v17)
+		zbias(0)
+		zbias(3,v(0,0,0),v(0,-1,0))
+		-- bot rear 
+		quad(v20,v18,v19,v21)
+		-- bot mid
+		quad(v22,v24,v25,v23)
+		quad(v26,v28,v29,v27)
+		quad(v22,v28,v26,v24)
+		quad(v23,v25,v27,v29)
+		-- bot front
+		quad(v30,v32,v33,v31)
+		quad(v34,v36,v37,v35)
+		zbias(0)
+		
+		--texture('models/ships/constrictor/flow_2.png',v(0,-trans,0),v(0,.1,0),v(1,0,0))
+		zbias(3,v(0,0,0),v(0,0,1))
+		tri(v38,v39,v40)
+		quad(v40,v39,v41,v42)
+		
+		--texture('models/ships/constrictor/flow_2.png',v(0,trans,0),v(0,.1,0),v(1,0,0))
+		tri(v44,v46,v45)
+		quad(v45,v46,v42,v41)						
+		zbias(0)
+	end
+})
+
+define_model('conny_teeth', {
+	info = {
+			bounding_radius = 10,
+			materials = {'teeth'},
+		},
+	static = function(lod)
+		set_material('teeth', .6, .6, .6,.99, .5, .5, .5, 30)
+		use_material('teeth')
+		if lod > 3 then
+			texture('teeth.png')
+		else
+			texture('teeth_s.png')
+		end
+		zbias(5,v(0,0,0),v(0,1,0))
+		load_obj('con_teeth.obj')
+		zbias(0)
+	end
+})
+
+define_model('conny_ver0', {
+	info = {
+			lod_pixels = { .1, 30, 120, 0 },
+			bounding_radius = 35,
+			materials = {'ncv'},
+		},
+	static = function(lod)
+      	set_material('ncv', .33,.35,.3,1,.63,.7,.83,30)
+		if lod > 2 then
+			texture('con_top_m.png')
+	       	if lod > 3 then
+	    		texture('con_top.png')
+	    	end
+		else
+	       	texture('con_top_s.png')
+	    end			
+		use_material('ncv')			
+		zbias(2,v(0,0,0),v(0,0,0))
+		load_obj('con_top_cv1.obj')
+		load_obj('con_top_cv0.obj')
+		zbias(0)
+		if lod > 3 then
+			texture('con_back.png')
+		else
+			texture('con_back_s.png')
+		end
+	    load_obj('con_back.obj')
+	    
+	end
+})
+
+define_model('conny_ver1', {
+	info = {
+			lod_pixels = { .1, 30, 120, 0 },
+			bounding_radius = 35,
+			materials = {'cv0'},
+		},
+	static = function(lod)
+		if lod > 2 then
+			texture('con_top2_m.png')
+	       	if lod > 3 then
+	    		texture('con_top2.png')
+	    	end
+	    else
+			texture('con_top2_s.png')
+	    end			
+		use_material('cv0')	
+		zbias(2,v(0,0,0),v(0,0,0))		
+		load_obj('con_top_cv1.obj')
+		load_obj('con_top_cv0.obj')
+		zbias(0)
+		
+		if lod > 3 then
+			texture('con_back.png')
+		else
+			texture('con_back_s.png')
+		end
+	    load_obj('con_back.obj')
+	    
+	end,
+	dynamic = function(lod)
+		set_material('cv0', get_arg_material(0))
+	end
+})
+
+define_model('conny_ver2', {
+	info = {
+			lod_pixels = { .1, 30, 50, 0 },
+			bounding_radius = 35,
+			materials = {'cv0', 'cv1'},
+		},
+	static = function(lod)
+		if lod > 2 then
+			texture('con_top_m.png')
+	       	if lod > 3 then
+	    		texture('con_top.png')
+	    	end
+	    else
+	    	texture('con_top_s.png')
+		end	
+		zbias(2,v(0,0,0),v(0,0,0))		
+		use_material('cv1')			
+		load_obj('con_top_cv1.obj')
+		
+		use_material('cv0')			
+		load_obj('con_top_cv0.obj')
+
+  		zbias(3,v(0,0,0),v(0,1,0))
+		load_obj('con_tip_cv0.obj') 
+		zbias(0)
+		
+		if lod > 3 then
+			texture('con_back.png')
+		else
+			texture('con_back_s.png')
+		end
+	    load_obj('con_back.obj')
+	end,
+	dynamic = function(lod)
+		set_material('cv0', get_arg_material(0))
+		set_material('cv1', get_arg_material(1))		
+	end
+})
+
+define_model('conny_ver3', {
+	info = {
+			lod_pixels = { .1, 30, 120, 0 },
+			bounding_radius = 35,
+			materials = {'cv0', 'cv1'},
+		},
+	static = function(lod)
+		if lod > 2 then
+			texture('con_top_m.png')
+	      	if lod > 3 then
+	    		texture('con_top.png')
+	    	end
+		else
+	       	texture('con_top_s.png')
+	    end				
+		zbias(2,v(0,0,0),v(0,1,0))
+		use_material('cv0')			
+		load_obj('con_top_cv1.obj')
+		load_obj('con_top_cv0.obj')
+
+        use_material('cv1')		
+		zbias(3,v(0,0,0),v(0,1,0))
+		load_obj('con_tip_cv0.obj')
+		zbias(0)
+		
+		if lod > 3 then
+			texture('con_back.png')
+		else
+			texture('con_back_s.png')
+		end
+		use_material('cv0')	
+	    load_obj('con_back.obj')
+	end,
+	dynamic = function(lod)
+		set_material('cv0', get_arg_material(0))
+		set_material('cv1', get_arg_material(1))		
+	end
+})
+
+define_model('conny_top', {
+	info = {
+			bounding_radius = 35,
+		},
+	static = function(lod)
+	end,
+	dynamic = function(lod)
+		selector2()
+		if select2 < 26 then
+   			call_model('conny_ver0',v(0,0,0),v(1,0,0),v(0,1,0),1)
+		else
+			if select2 < 51 then
+       			call_model('conny_ver1',v(0,0,0),v(1,0,0),v(0,1,0),1)
+			else
+				if select2 < 76 then
+         			call_model('conny_ver2',v(0,0,0),v(1,0,0),v(0,1,0),1)
+				else 
+					if select2 > 75 then
+           				call_model('conny_ver3',v(0,0,0),v(1,0,0),v(0,1,0),1)
+					end
+				end
+			end
+		end
+		selector3()
+    	if select3 >= 50 then
+      		call_model('conny_teeth',v(0,0,0),v(1,0,0),v(0,1,0),1)
+        end
+	end
+})
+
+define_model('conny', {
+	info = {
+			scale = 1.4, --1.5, -- should be 2.08, but didn't fits?
+			lod_pixels = { .1, 30, 120, 0 },
+			bounding_radius = 35,
+			materials = {'text', 'cv0', 'cv1', 'ncv', 'chrome', 'matte', 'pit', 'pit_0', 'layer',
+						'radio', 'glass', 'win', 'black', 'glow', 'e_glow', 'null'},
+			tags = {'ship'},
+			ship_defs = {
+				{
+					name = 'Constrictor',
+					forward_thrust = -259e5,
+					reverse_thrust = 118e5,
+					up_thrust = 6e6,
+					down_thrust = -6e6,
+					left_thrust = -6e6,
+					right_thrust = 6e6,
+					angular_thrust = 6e6,
+					gun_mounts =
+					{
+					{ v(0,-2,-26), v(0,0,-1) },
+					{ v(0,-2,19), v(0,0,1) }
+					},
+					max_cargo = 90,
+					max_laser = 2,
+					max_missile = 2,
+					capacity = 90,
+					hull_mass = 90,
+					price = 143000,
+					hyperdrive_class = 3,
+				}
+			}
+		},
+	static = function(lod)
+		local rwhl_r = v(9.902,-2,6.19)
+        local rwhl_l = v(-9.902,-2,6.19)
+		local fwhl = v(0,-2,-11.2)
+		
+		zbias(2,v(0,0,0),v(0,-1,0))
+		call_model('conny_w_front',fwhl,v(-1,0,0),v(0,-1,0),.4)
+		call_model('conny_w_rear_r',rwhl_r,v(-1,0,0),v(0,-1,0),.4)
+		call_model('conny_w_rear_l',rwhl_l,v(-1,0,0),v(0,-1,0),.4)
+			
+			
+		if lod == 1 then
+			load_obj('con_coll.obj')			
+		else					
+			set_material('chrome', .63,.7,.83,1,1.26,1.4,1.66,30)
+	 		set_material('text', .6, .6, .6,.99, .5, .5, .5, 30)
+			set_material('black', .2,.2,.2,1,.1,.1,.1,5)
+			set_material('null',0,0,0,0,0,0,0,0)
+       		set_material('ncv', .33,.35,.3,1,.63,.7,.83,30)
+	        set_material('layer', .4,.45,.5,.999,1.26,1.4,1.66,30)
+			set_material('win', 0,0,.05,.4,1,1,1.5,100)
+			set_material('matte', .2,.2,.2,1,.4,.42,.45,10)
+			set_material('pit', .33,.35,.3,1,.63,.7,.83,10)
+			set_material('pit_0', .33,.35,.3,.99,.63,.7,.83,10)
+            --set_material('glass', 0,0,.05,.4,1,1,1.5,100)
+            --set_material('radio', .3,.32,.35,1,.5,.55,.6,5)
+            set_material('glow', 0,0,0,.99,.5,.5,.5,100,1.7,1.7,1.5)
+
+			set_light(1, 0.05, v(0,7,-9), v(6,6,6))
+			set_light(2, 0.05, v(0,4,-8), v(3,3,3))
+
+
+			set_local_lighting(true)
+            use_light(1)
+            
+			zbias(0)
+			use_material('pit')
+            if lod > 3 then
+				texture('con_pit_f.png')
+			else
+				texture('con_pit_f_s.png')
+			end
+            load_obj('con_pit_f.obj')
+
+            if lod > 3 then
+				texture('con_pit_s.png')
+			else
+				texture('con_pit_s_s.png')
+			end
+            load_obj('con_pit_s.obj')
+
+            use_light(2)
+            if lod > 3 then
+				texture('con_pit_b.png')
+			else
+				texture('con_pit_bs.png')
+			end
+            load_obj('con_pit_b.obj')
+
+            use_material('glow')
+			zbias(1,v(0,0,0),v(0,0,-1))
+   			load_obj('con_pit_b.obj')
+   			zbias(0)
+
+            if lod > 2 then
+				call_model('pilot_3_m',v(.6,1.5,-9.1),v(1,0,0),v(0,1,0),.8) -- for scale 1.5
+				call_model('pilot_4_m',v(-.6,1.5,-9.1),v(1,0,0),v(0,1,0),.8)
+            end
+
+			set_local_lighting(true)
+			use_light(1)
+
+            use_material('pit_0')
+            if lod > 3 then
+				texture('con_pit_d0.png')
+			else
+				texture('con_pit_d0s.png')
+			end
+            load_obj('con_pit_d.obj')
+
+            use_material('glow')
+            if lod > 3 then
+				texture('con_pit_d1.png')
+			else
+				texture('con_pit_d1s.png')
+			end
+			zbias(1,v(0,0,0),v(0,1,0))
+   			load_obj('con_pit_d.obj')
+   			zbias(0)
+			set_local_lighting(false)
+
+			zbias(3,v(0,0,0),v(0,0,0))
+			if lod > 2 then
+				texture('con_top_m.png')
+				if lod > 3 then
+					texture('con_top.png')
+		    	end
+			else
+		    	texture('con_top_s.png')
+		    end
+		    use_material('ncv')
+			load_obj('con_thrust_s1.obj')
+
+			if lod > 3 then
+				texture('con_back.png')
+			else
+				texture('con_back_s.png')
+			end
+			load_obj('con_thrust_tb.obj')
+							
+			call_model('conny_equipment',v(0,0,0),v(1,0,0),v(0,1,0),1)
+		
+			if lod > 2 then
+				texture(nil)
+				use_material('null')
+				zbias(4,v(0,0,0),v(0,0,0))
+				load_obj('con_thrust_s0.obj')
+				zbias(0)
+			end 	
+			
+			use_material('ncv')
+            if lod > 3 then
+				texture('con_pyl.png')
+			else
+			    texture('con_pyl_s.png')
+			end
+			load_obj('con_pyl.obj')
+			
+			if lod > 2 then
+				texture('con_bot_m.png')
+				if lod > 3 then
+					texture('con_bot.png')
+				end
+			else
+			   	texture('con_bot_s.png')
+			end			
+			load_obj('con_bot.obj') 		    
+
+            call_model('posl_green',v(13.5,-2,0),v(1,0,0),v(0,-1,0),1.5)
+			call_model('posl_red',v(-13.5,-2,0),v(1,0,0),v(0,-1,0),1.5)			
+			call_model('headlight',v(0,-2,-19),v(1,0,0),v(0,-1,0),1.5)			
+			call_model('blank',v(0,0,0),v(1,0,0),v(0,1,0),0)			
+					    
+			texture('scoop.png')
+			use_material('black')
+			load_obj('con_engine.obj')
+			            
+            zbias(3,v(0,0,0),v(0,0,1))
+            use_material('e_glow')
+			load_obj('con_e_glow.obj')
+                    			
+			texture(nil)
+			use_material('null')
+			zbias(5,v(0,0,0),v(0,0,1))
+			load_obj('con_e_cut.obj')
+			zbias(0)
+            		    
+   			texture(nil)
+			zbias(4,v(0,0,0),v(0,1,0))
+			use_material('win')
+			load_obj('con_win_0.obj')
+
+            call_model('conny_top',v(0,0,0),v(1,0,0),v(0,1,0),1)
+            
+            if lod > 2 then
+				call_model('conny_extra_0',v(0,0,0),v(1,0,0),v(0,1,0),1)
+			end
+
+            if lod > 2 then
+				texture('con_bot_m.png')
+				if lod > 3 then
+					texture('con_bot.png')
+				end
+			else
+			   	texture('con_bot_s.png')
+			end
+			use_material('layer')
+			zbias(4,v(0,0,0),v(0,-1,0))
+			load_obj('con_bot_layer.obj')
+			zbias(0)
+
+            if lod > 2 then
+				texture('con_back.png')
+			else
+				texture('con_back_s.png')
+			end
+        	zbias(4,v(0,0,0),v(0,0,1))
+            load_obj('con_back.obj')
+			zbias(0)
+
+			if lod > 2 then
+				texture('con_top_m.png')
+				if lod > 3 then
+					texture('con_top.png')
+				end
+			else	
+				texture('con_top_s.png')
+			end
+            zbias(4,v(0,0,0),v(0,1,0))
+            load_obj('con_top_layer.obj')
+
+								
+			if lod > 3 then
+				texture('con_win.png')
+		    else
+		    	texture('con_win_s.png')
+		    end			
+			zbias(5,v(0,0,0),v(0,1,0))
+            load_obj('con_win_f.obj')
+   			zbias(0)
+   		
+   			call_model('coll_warn',v(0,4,16.7),v(1,0,0),v(0,1,0),1.5)
+   			
+   			if lod > 2 then
+	   			zbias(5,v(0,0,0),v(-1,.87,0))    --v(-12.32,-.5,-1)
+				call_model('squadsign_1',v(-12.2,-.5,-1.5),v(0,1,0),v(1,.87,0),1.5)
+	        	zbias(5,v(0,0,0),v(1,.87,0))
+				call_model('decal',v(12.2,-.5,-3),v(0,1,0),v(-1,.87,0),1.5)
+				zbias(0)
+			end
+		end
+		texture(nil)        
+	end,
+
+	dynamic = function(lod)
+		set_material('cv0', get_arg_material(0))
+		set_material('cv1', get_arg_material(1))
+		set_material('e_glow', lerp_materials(os.clock()*.3, {0, 0, 0, 1, 0, 0, 0, 1, 1, 2, 2.5 },
+        								{0, 0, 0, 1, 0, 0, 0, 1, 1.5, 2.5, 2.5 }))
+		
+		if lod > 2 then
+      		local reg = get_arg_string(0)
+			texture('models/ships/constrictor/washed.png',v(.5,.5,0),v(.5,0,0),v(0,0,.5))
+			use_material('text')
+			zbias(5,v(11.667,0,4), v(.85,1,0))
+			text(reg,v(11.667,0,4), v(.85,1,0), v(0,0,-1),2, {center = true})
+	        zbias(5,v(-11.667,0,4.3), v(-.85,1,0))
+			text(reg,v(-11.667,0,4.3), v(-.85,1,0), v(0,0,1),2, {center = true})
+	        zbias(0)	        
+		end
+	end
+})