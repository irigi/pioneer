﻿<?xml version="1.0" encoding="utf-8"?>
<Project ToolsVersion="4.0" xmlns="http://schemas.microsoft.com/developer/msbuild/2003">
  <ItemGroup>
    <ClCompile Include="..\..\..\src\ui\Align.cpp" />
    <ClCompile Include="..\..\..\src\ui\Background.cpp" />
    <ClCompile Include="..\..\..\src\ui\Box.cpp" />
    <ClCompile Include="..\..\..\src\ui\Button.cpp" />
    <ClCompile Include="..\..\..\src\ui\CellSpec.cpp" />
    <ClCompile Include="..\..\..\src\ui\CheckBox.cpp" />
    <ClCompile Include="..\..\..\src\ui\ColorBackground.cpp" />
    <ClCompile Include="..\..\..\src\ui\Container.cpp" />
    <ClCompile Include="..\..\..\src\ui\Context.cpp" />
    <ClCompile Include="..\..\..\src\ui\DropDown.cpp" />
    <ClCompile Include="..\..\..\src\ui\Event.cpp" />
    <ClCompile Include="..\..\..\src\ui\EventDispatcher.cpp" />
    <ClCompile Include="..\..\..\src\ui\FloatContainer.cpp" />
    <ClCompile Include="..\..\..\src\ui\Grid.cpp" />
    <ClCompile Include="..\..\..\src\ui\Image.cpp" />
    <ClCompile Include="..\..\..\src\ui\Label.cpp" />
    <ClCompile Include="..\..\..\src\ui\List.cpp" />
    <ClCompile Include="..\..\..\src\ui\Lua.cpp" />
    <ClCompile Include="..\..\..\src\ui\LuaAlign.cpp" />
    <ClCompile Include="..\..\..\src\ui\LuaBackground.cpp" />
    <ClCompile Include="..\..\..\src\ui\LuaBox.cpp" />
    <ClCompile Include="..\..\..\src\ui\LuaButton.cpp" />
    <ClCompile Include="..\..\..\src\ui\LuaCheckBox.cpp" />
    <ClCompile Include="..\..\..\src\ui\LuaColorBackground.cpp" />
    <ClCompile Include="..\..\..\src\ui\LuaContainer.cpp" />
    <ClCompile Include="..\..\..\src\ui\LuaContext.cpp" />
    <ClCompile Include="..\..\..\src\ui\LuaDropDown.cpp" />
    <ClCompile Include="..\..\..\src\ui\LuaGrid.cpp" />
    <ClCompile Include="..\..\..\src\ui\LuaImage.cpp" />
    <ClCompile Include="..\..\..\src\ui\LuaLabel.cpp" />
    <ClCompile Include="..\..\..\src\ui\LuaList.cpp" />
    <ClCompile Include="..\..\..\src\ui\LuaMargin.cpp" />
    <ClCompile Include="..\..\..\src\ui\LuaMultiLineText.cpp" />
    <ClCompile Include="..\..\..\src\ui\LuaScroller.cpp" />
    <ClCompile Include="..\..\..\src\ui\LuaSingle.cpp" />
    <ClCompile Include="..\..\..\src\ui\LuaSlider.cpp" />
    <ClCompile Include="..\..\..\src\ui\LuaWidget.cpp" />
    <ClCompile Include="..\..\..\src\ui\Margin.cpp" />
    <ClCompile Include="..\..\..\src\ui\MultiLineText.cpp" />
    <ClCompile Include="..\..\..\src\ui\Scroller.cpp" />
    <ClCompile Include="..\..\..\src\ui\Single.cpp" />
    <ClCompile Include="..\..\..\src\ui\Skin.cpp" />
    <ClCompile Include="..\..\..\src\ui\Slider.cpp" />
    <ClCompile Include="..\..\..\src\ui\TextLayout.cpp" />
    <ClCompile Include="..\..\..\src\ui\Widget.cpp" />
    <ClCompile Include="..\..\..\src\win32\pch.cpp">
      <Filter>win32</Filter>
    </ClCompile>
    <ClCompile Include="..\..\..\src\ui\TextEntry.cpp" />
<<<<<<< HEAD
    <ClCompile Include="..\..\..\src\ui\LuaTextEntry.cpp" />
    <ClCompile Include="..\..\..\src\ui\Expand.cpp" />
    <ClCompile Include="..\..\..\src\ui\LuaExpand.cpp" />
    <ClCompile Include="..\..\..\src\ui\LuaGradient.cpp" />
    <ClCompile Include="..\..\..\src\ui\Gradient.cpp" />
=======
    <ClCompile Include="..\..\..\src\ui\Expand.cpp" />
    <ClCompile Include="..\..\..\src\ui\Gradient.cpp" />
    <ClCompile Include="..\..\..\src\ui\LuaExpand.cpp" />
    <ClCompile Include="..\..\..\src\ui\LuaGradient.cpp" />
>>>>>>> 8916fb08
  </ItemGroup>
  <ItemGroup>
    <ClInclude Include="..\..\..\src\ui\Align.h" />
    <ClInclude Include="..\..\..\src\ui\Background.h" />
    <ClInclude Include="..\..\..\src\ui\Box.h" />
    <ClInclude Include="..\..\..\src\ui\Button.h" />
    <ClInclude Include="..\..\..\src\ui\CellSpec.h" />
    <ClInclude Include="..\..\..\src\ui\CheckBox.h" />
    <ClInclude Include="..\..\..\src\ui\ColorBackground.h" />
    <ClInclude Include="..\..\..\src\ui\Container.h" />
    <ClInclude Include="..\..\..\src\ui\Context.h" />
    <ClInclude Include="..\..\..\src\ui\DropDown.h" />
    <ClInclude Include="..\..\..\src\ui\Event.h" />
    <ClInclude Include="..\..\..\src\ui\EventDispatcher.h" />
    <ClInclude Include="..\..\..\src\ui\FloatContainer.h" />
    <ClInclude Include="..\..\..\src\ui\Grid.h" />
    <ClInclude Include="..\..\..\src\ui\Image.h" />
    <ClInclude Include="..\..\..\src\ui\Label.h" />
    <ClInclude Include="..\..\..\src\ui\List.h" />
    <ClInclude Include="..\..\..\src\ui\Lua.h" />
    <ClInclude Include="..\..\..\src\ui\LuaSignal.h" />
    <ClInclude Include="..\..\..\src\ui\Margin.h" />
    <ClInclude Include="..\..\..\src\ui\MultiLineText.h" />
    <ClInclude Include="..\..\..\src\ui\Point.h" />
    <ClInclude Include="..\..\..\src\ui\Scroller.h" />
    <ClInclude Include="..\..\..\src\ui\Single.h" />
    <ClInclude Include="..\..\..\src\ui\Skin.h" />
    <ClInclude Include="..\..\..\src\ui\Slider.h" />
    <ClInclude Include="..\..\..\src\ui\TextLayout.h" />
    <ClInclude Include="..\..\..\src\ui\Widget.h" />
    <ClInclude Include="..\..\..\src\ui\WidgetSet.h" />
    <ClInclude Include="..\..\..\src\win32\pch.h">
      <Filter>win32</Filter>
    </ClInclude>
    <ClInclude Include="..\..\..\src\ui\TextEntry.h" />
    <ClInclude Include="..\..\..\src\ui\Expand.h" />
    <ClInclude Include="..\..\..\src\ui\Gradient.h" />
  </ItemGroup>
  <ItemGroup>
    <Filter Include="win32">
      <UniqueIdentifier>{19ea5c72-1f24-4a3e-81dc-1aa8e9e36001}</UniqueIdentifier>
    </Filter>
  </ItemGroup>
</Project><|MERGE_RESOLUTION|>--- conflicted
+++ resolved
@@ -1,108 +1,101 @@
-﻿<?xml version="1.0" encoding="utf-8"?>
-<Project ToolsVersion="4.0" xmlns="http://schemas.microsoft.com/developer/msbuild/2003">
-  <ItemGroup>
-    <ClCompile Include="..\..\..\src\ui\Align.cpp" />
-    <ClCompile Include="..\..\..\src\ui\Background.cpp" />
-    <ClCompile Include="..\..\..\src\ui\Box.cpp" />
-    <ClCompile Include="..\..\..\src\ui\Button.cpp" />
-    <ClCompile Include="..\..\..\src\ui\CellSpec.cpp" />
-    <ClCompile Include="..\..\..\src\ui\CheckBox.cpp" />
-    <ClCompile Include="..\..\..\src\ui\ColorBackground.cpp" />
-    <ClCompile Include="..\..\..\src\ui\Container.cpp" />
-    <ClCompile Include="..\..\..\src\ui\Context.cpp" />
-    <ClCompile Include="..\..\..\src\ui\DropDown.cpp" />
-    <ClCompile Include="..\..\..\src\ui\Event.cpp" />
-    <ClCompile Include="..\..\..\src\ui\EventDispatcher.cpp" />
-    <ClCompile Include="..\..\..\src\ui\FloatContainer.cpp" />
-    <ClCompile Include="..\..\..\src\ui\Grid.cpp" />
-    <ClCompile Include="..\..\..\src\ui\Image.cpp" />
-    <ClCompile Include="..\..\..\src\ui\Label.cpp" />
-    <ClCompile Include="..\..\..\src\ui\List.cpp" />
-    <ClCompile Include="..\..\..\src\ui\Lua.cpp" />
-    <ClCompile Include="..\..\..\src\ui\LuaAlign.cpp" />
-    <ClCompile Include="..\..\..\src\ui\LuaBackground.cpp" />
-    <ClCompile Include="..\..\..\src\ui\LuaBox.cpp" />
-    <ClCompile Include="..\..\..\src\ui\LuaButton.cpp" />
-    <ClCompile Include="..\..\..\src\ui\LuaCheckBox.cpp" />
-    <ClCompile Include="..\..\..\src\ui\LuaColorBackground.cpp" />
-    <ClCompile Include="..\..\..\src\ui\LuaContainer.cpp" />
-    <ClCompile Include="..\..\..\src\ui\LuaContext.cpp" />
-    <ClCompile Include="..\..\..\src\ui\LuaDropDown.cpp" />
-    <ClCompile Include="..\..\..\src\ui\LuaGrid.cpp" />
-    <ClCompile Include="..\..\..\src\ui\LuaImage.cpp" />
-    <ClCompile Include="..\..\..\src\ui\LuaLabel.cpp" />
-    <ClCompile Include="..\..\..\src\ui\LuaList.cpp" />
-    <ClCompile Include="..\..\..\src\ui\LuaMargin.cpp" />
-    <ClCompile Include="..\..\..\src\ui\LuaMultiLineText.cpp" />
-    <ClCompile Include="..\..\..\src\ui\LuaScroller.cpp" />
-    <ClCompile Include="..\..\..\src\ui\LuaSingle.cpp" />
-    <ClCompile Include="..\..\..\src\ui\LuaSlider.cpp" />
-    <ClCompile Include="..\..\..\src\ui\LuaWidget.cpp" />
-    <ClCompile Include="..\..\..\src\ui\Margin.cpp" />
-    <ClCompile Include="..\..\..\src\ui\MultiLineText.cpp" />
-    <ClCompile Include="..\..\..\src\ui\Scroller.cpp" />
-    <ClCompile Include="..\..\..\src\ui\Single.cpp" />
-    <ClCompile Include="..\..\..\src\ui\Skin.cpp" />
-    <ClCompile Include="..\..\..\src\ui\Slider.cpp" />
-    <ClCompile Include="..\..\..\src\ui\TextLayout.cpp" />
-    <ClCompile Include="..\..\..\src\ui\Widget.cpp" />
-    <ClCompile Include="..\..\..\src\win32\pch.cpp">
-      <Filter>win32</Filter>
-    </ClCompile>
-    <ClCompile Include="..\..\..\src\ui\TextEntry.cpp" />
-<<<<<<< HEAD
-    <ClCompile Include="..\..\..\src\ui\LuaTextEntry.cpp" />
-    <ClCompile Include="..\..\..\src\ui\Expand.cpp" />
-    <ClCompile Include="..\..\..\src\ui\LuaExpand.cpp" />
-    <ClCompile Include="..\..\..\src\ui\LuaGradient.cpp" />
-    <ClCompile Include="..\..\..\src\ui\Gradient.cpp" />
-=======
-    <ClCompile Include="..\..\..\src\ui\Expand.cpp" />
-    <ClCompile Include="..\..\..\src\ui\Gradient.cpp" />
-    <ClCompile Include="..\..\..\src\ui\LuaExpand.cpp" />
-    <ClCompile Include="..\..\..\src\ui\LuaGradient.cpp" />
->>>>>>> 8916fb08
-  </ItemGroup>
-  <ItemGroup>
-    <ClInclude Include="..\..\..\src\ui\Align.h" />
-    <ClInclude Include="..\..\..\src\ui\Background.h" />
-    <ClInclude Include="..\..\..\src\ui\Box.h" />
-    <ClInclude Include="..\..\..\src\ui\Button.h" />
-    <ClInclude Include="..\..\..\src\ui\CellSpec.h" />
-    <ClInclude Include="..\..\..\src\ui\CheckBox.h" />
-    <ClInclude Include="..\..\..\src\ui\ColorBackground.h" />
-    <ClInclude Include="..\..\..\src\ui\Container.h" />
-    <ClInclude Include="..\..\..\src\ui\Context.h" />
-    <ClInclude Include="..\..\..\src\ui\DropDown.h" />
-    <ClInclude Include="..\..\..\src\ui\Event.h" />
-    <ClInclude Include="..\..\..\src\ui\EventDispatcher.h" />
-    <ClInclude Include="..\..\..\src\ui\FloatContainer.h" />
-    <ClInclude Include="..\..\..\src\ui\Grid.h" />
-    <ClInclude Include="..\..\..\src\ui\Image.h" />
-    <ClInclude Include="..\..\..\src\ui\Label.h" />
-    <ClInclude Include="..\..\..\src\ui\List.h" />
-    <ClInclude Include="..\..\..\src\ui\Lua.h" />
-    <ClInclude Include="..\..\..\src\ui\LuaSignal.h" />
-    <ClInclude Include="..\..\..\src\ui\Margin.h" />
-    <ClInclude Include="..\..\..\src\ui\MultiLineText.h" />
-    <ClInclude Include="..\..\..\src\ui\Point.h" />
-    <ClInclude Include="..\..\..\src\ui\Scroller.h" />
-    <ClInclude Include="..\..\..\src\ui\Single.h" />
-    <ClInclude Include="..\..\..\src\ui\Skin.h" />
-    <ClInclude Include="..\..\..\src\ui\Slider.h" />
-    <ClInclude Include="..\..\..\src\ui\TextLayout.h" />
-    <ClInclude Include="..\..\..\src\ui\Widget.h" />
-    <ClInclude Include="..\..\..\src\ui\WidgetSet.h" />
-    <ClInclude Include="..\..\..\src\win32\pch.h">
-      <Filter>win32</Filter>
-    </ClInclude>
-    <ClInclude Include="..\..\..\src\ui\TextEntry.h" />
-    <ClInclude Include="..\..\..\src\ui\Expand.h" />
-    <ClInclude Include="..\..\..\src\ui\Gradient.h" />
-  </ItemGroup>
-  <ItemGroup>
-    <Filter Include="win32">
-      <UniqueIdentifier>{19ea5c72-1f24-4a3e-81dc-1aa8e9e36001}</UniqueIdentifier>
-    </Filter>
-  </ItemGroup>
+﻿<?xml version="1.0" encoding="utf-8"?>
+<Project ToolsVersion="4.0" xmlns="http://schemas.microsoft.com/developer/msbuild/2003">
+  <ItemGroup>
+    <ClCompile Include="..\..\..\src\ui\Align.cpp" />
+    <ClCompile Include="..\..\..\src\ui\Background.cpp" />
+    <ClCompile Include="..\..\..\src\ui\Box.cpp" />
+    <ClCompile Include="..\..\..\src\ui\Button.cpp" />
+    <ClCompile Include="..\..\..\src\ui\CellSpec.cpp" />
+    <ClCompile Include="..\..\..\src\ui\CheckBox.cpp" />
+    <ClCompile Include="..\..\..\src\ui\ColorBackground.cpp" />
+    <ClCompile Include="..\..\..\src\ui\Container.cpp" />
+    <ClCompile Include="..\..\..\src\ui\Context.cpp" />
+    <ClCompile Include="..\..\..\src\ui\DropDown.cpp" />
+    <ClCompile Include="..\..\..\src\ui\Event.cpp" />
+    <ClCompile Include="..\..\..\src\ui\EventDispatcher.cpp" />
+    <ClCompile Include="..\..\..\src\ui\FloatContainer.cpp" />
+    <ClCompile Include="..\..\..\src\ui\Grid.cpp" />
+    <ClCompile Include="..\..\..\src\ui\Image.cpp" />
+    <ClCompile Include="..\..\..\src\ui\Label.cpp" />
+    <ClCompile Include="..\..\..\src\ui\List.cpp" />
+    <ClCompile Include="..\..\..\src\ui\Lua.cpp" />
+    <ClCompile Include="..\..\..\src\ui\LuaAlign.cpp" />
+    <ClCompile Include="..\..\..\src\ui\LuaBackground.cpp" />
+    <ClCompile Include="..\..\..\src\ui\LuaBox.cpp" />
+    <ClCompile Include="..\..\..\src\ui\LuaButton.cpp" />
+    <ClCompile Include="..\..\..\src\ui\LuaCheckBox.cpp" />
+    <ClCompile Include="..\..\..\src\ui\LuaColorBackground.cpp" />
+    <ClCompile Include="..\..\..\src\ui\LuaContainer.cpp" />
+    <ClCompile Include="..\..\..\src\ui\LuaContext.cpp" />
+    <ClCompile Include="..\..\..\src\ui\LuaDropDown.cpp" />
+    <ClCompile Include="..\..\..\src\ui\LuaGrid.cpp" />
+    <ClCompile Include="..\..\..\src\ui\LuaImage.cpp" />
+    <ClCompile Include="..\..\..\src\ui\LuaLabel.cpp" />
+    <ClCompile Include="..\..\..\src\ui\LuaList.cpp" />
+    <ClCompile Include="..\..\..\src\ui\LuaMargin.cpp" />
+    <ClCompile Include="..\..\..\src\ui\LuaMultiLineText.cpp" />
+    <ClCompile Include="..\..\..\src\ui\LuaScroller.cpp" />
+    <ClCompile Include="..\..\..\src\ui\LuaSingle.cpp" />
+    <ClCompile Include="..\..\..\src\ui\LuaSlider.cpp" />
+    <ClCompile Include="..\..\..\src\ui\LuaWidget.cpp" />
+    <ClCompile Include="..\..\..\src\ui\Margin.cpp" />
+    <ClCompile Include="..\..\..\src\ui\MultiLineText.cpp" />
+    <ClCompile Include="..\..\..\src\ui\Scroller.cpp" />
+    <ClCompile Include="..\..\..\src\ui\Single.cpp" />
+    <ClCompile Include="..\..\..\src\ui\Skin.cpp" />
+    <ClCompile Include="..\..\..\src\ui\Slider.cpp" />
+    <ClCompile Include="..\..\..\src\ui\TextLayout.cpp" />
+    <ClCompile Include="..\..\..\src\ui\Widget.cpp" />
+    <ClCompile Include="..\..\..\src\win32\pch.cpp">
+      <Filter>win32</Filter>
+    </ClCompile>
+    <ClCompile Include="..\..\..\src\ui\TextEntry.cpp" />
+    <ClCompile Include="..\..\..\src\ui\LuaTextEntry.cpp" />
+    <ClCompile Include="..\..\..\src\ui\Expand.cpp" />
+    <ClCompile Include="..\..\..\src\ui\LuaExpand.cpp" />
+    <ClCompile Include="..\..\..\src\ui\LuaGradient.cpp" />
+    <ClCompile Include="..\..\..\src\ui\Gradient.cpp" />
+  </ItemGroup>
+  <ItemGroup>
+    <ClInclude Include="..\..\..\src\ui\Align.h" />
+    <ClInclude Include="..\..\..\src\ui\Background.h" />
+    <ClInclude Include="..\..\..\src\ui\Box.h" />
+    <ClInclude Include="..\..\..\src\ui\Button.h" />
+    <ClInclude Include="..\..\..\src\ui\CellSpec.h" />
+    <ClInclude Include="..\..\..\src\ui\CheckBox.h" />
+    <ClInclude Include="..\..\..\src\ui\ColorBackground.h" />
+    <ClInclude Include="..\..\..\src\ui\Container.h" />
+    <ClInclude Include="..\..\..\src\ui\Context.h" />
+    <ClInclude Include="..\..\..\src\ui\DropDown.h" />
+    <ClInclude Include="..\..\..\src\ui\Event.h" />
+    <ClInclude Include="..\..\..\src\ui\EventDispatcher.h" />
+    <ClInclude Include="..\..\..\src\ui\FloatContainer.h" />
+    <ClInclude Include="..\..\..\src\ui\Grid.h" />
+    <ClInclude Include="..\..\..\src\ui\Image.h" />
+    <ClInclude Include="..\..\..\src\ui\Label.h" />
+    <ClInclude Include="..\..\..\src\ui\List.h" />
+    <ClInclude Include="..\..\..\src\ui\Lua.h" />
+    <ClInclude Include="..\..\..\src\ui\LuaSignal.h" />
+    <ClInclude Include="..\..\..\src\ui\Margin.h" />
+    <ClInclude Include="..\..\..\src\ui\MultiLineText.h" />
+    <ClInclude Include="..\..\..\src\ui\Point.h" />
+    <ClInclude Include="..\..\..\src\ui\Scroller.h" />
+    <ClInclude Include="..\..\..\src\ui\Single.h" />
+    <ClInclude Include="..\..\..\src\ui\Skin.h" />
+    <ClInclude Include="..\..\..\src\ui\Slider.h" />
+    <ClInclude Include="..\..\..\src\ui\TextLayout.h" />
+    <ClInclude Include="..\..\..\src\ui\Widget.h" />
+    <ClInclude Include="..\..\..\src\ui\WidgetSet.h" />
+    <ClInclude Include="..\..\..\src\win32\pch.h">
+      <Filter>win32</Filter>
+    </ClInclude>
+    <ClInclude Include="..\..\..\src\ui\TextEntry.h" />
+    <ClInclude Include="..\..\..\src\ui\Expand.h" />
+    <ClInclude Include="..\..\..\src\ui\Gradient.h" />
+  </ItemGroup>
+  <ItemGroup>
+    <Filter Include="win32">
+      <UniqueIdentifier>{19ea5c72-1f24-4a3e-81dc-1aa8e9e36001}</UniqueIdentifier>
+    </Filter>
+  </ItemGroup>
 </Project>