﻿<?xml version="1.0" encoding="utf-8"?>
<Project ToolsVersion="4.0" xmlns="http://schemas.microsoft.com/developer/msbuild/2003">
  <ItemGroup>
    <Filter Include="src">
      <UniqueIdentifier>{2ef8ea5b-7c53-4337-93b0-a929d9103bd6}</UniqueIdentifier>
    </Filter>
    <Filter Include="src\win32">
      <UniqueIdentifier>{172c1b95-e18a-4158-8227-10b5cc882b62}</UniqueIdentifier>
    </Filter>
    <Filter Include="src\posix">
      <UniqueIdentifier>{6d264ce7-1454-4144-a050-a665481a0a20}</UniqueIdentifier>
    </Filter>
  </ItemGroup>
  <ItemGroup>
    <ClCompile Include="..\..\src\AmbientSounds.cpp">
      <Filter>src</Filter>
    </ClCompile>
    <ClCompile Include="..\..\src\Body.cpp">
      <Filter>src</Filter>
    </ClCompile>
    <ClCompile Include="..\..\src\CargoBody.cpp">
      <Filter>src</Filter>
    </ClCompile>
    <ClCompile Include="..\..\src\CityOnPlanet.cpp">
      <Filter>src</Filter>
    </ClCompile>
    <ClCompile Include="..\..\src\CommodityTradeWidget.cpp">
      <Filter>src</Filter>
    </ClCompile>
    <ClCompile Include="..\..\src\DynamicBody.cpp">
      <Filter>src</Filter>
    </ClCompile>
    <ClCompile Include="..\..\src\EquipType.cpp">
      <Filter>src</Filter>
    </ClCompile>
    <ClCompile Include="..\..\src\FaceVideoLink.cpp">
      <Filter>src</Filter>
    </ClCompile>
    <ClCompile Include="..\..\src\Frame.cpp">
      <Filter>src</Filter>
    </ClCompile>
    <ClCompile Include="..\..\src\GalacticView.cpp">
      <Filter>src</Filter>
    </ClCompile>
    <ClCompile Include="..\..\src\GameConfig.cpp">
      <Filter>src</Filter>
    </ClCompile>
    <ClCompile Include="..\..\src\GeoSphere.cpp">
      <Filter>src</Filter>
    </ClCompile>
    <ClCompile Include="..\..\src\HyperspaceCloud.cpp">
      <Filter>src</Filter>
    </ClCompile>
    <ClCompile Include="..\..\src\IniConfig.cpp">
      <Filter>src</Filter>
    </ClCompile>
    <ClCompile Include="..\..\src\KeyBindings.cpp">
      <Filter>src</Filter>
    </ClCompile>
    <ClCompile Include="..\..\src\LuaBody.cpp">
      <Filter>src</Filter>
    </ClCompile>
    <ClCompile Include="..\..\src\LuaCargoBody.cpp">
      <Filter>src</Filter>
    </ClCompile>
    <ClCompile Include="..\..\src\LuaChatForm.cpp">
      <Filter>src</Filter>
    </ClCompile>
    <ClCompile Include="..\..\src\LuaConstants.cpp">
      <Filter>src</Filter>
    </ClCompile>
    <ClCompile Include="..\..\src\LuaEngine.cpp">
      <Filter>src</Filter>
    </ClCompile>
    <ClCompile Include="..\..\src\LuaFormat.cpp">
      <Filter>src</Filter>
    </ClCompile>
    <ClCompile Include="..\..\src\LuaGame.cpp">
      <Filter>src</Filter>
    </ClCompile>
    <ClCompile Include="..\..\src\LuaManager.cpp">
      <Filter>src</Filter>
    </ClCompile>
    <ClCompile Include="..\..\src\LuaNameGen.cpp">
      <Filter>src</Filter>
    </ClCompile>
    <ClCompile Include="..\..\src\LuaObject.cpp">
      <Filter>src</Filter>
    </ClCompile>
    <ClCompile Include="..\..\src\LuaPlanet.cpp">
      <Filter>src</Filter>
    </ClCompile>
    <ClCompile Include="..\..\src\LuaPlayer.cpp">
      <Filter>src</Filter>
    </ClCompile>
    <ClCompile Include="..\..\src\LuaRand.cpp">
      <Filter>src</Filter>
    </ClCompile>
    <ClCompile Include="..\..\src\LuaSerializer.cpp">
      <Filter>src</Filter>
    </ClCompile>
    <ClCompile Include="..\..\src\LuaShip.cpp">
      <Filter>src</Filter>
    </ClCompile>
    <ClCompile Include="..\..\src\LuaSpace.cpp">
      <Filter>src</Filter>
    </ClCompile>
    <ClCompile Include="..\..\src\LuaSpaceStation.cpp">
      <Filter>src</Filter>
    </ClCompile>
    <ClCompile Include="..\..\src\LuaStar.cpp">
      <Filter>src</Filter>
    </ClCompile>
    <ClCompile Include="..\..\src\LuaStarSystem.cpp">
      <Filter>src</Filter>
    </ClCompile>
    <ClCompile Include="..\..\src\LuaTimer.cpp">
      <Filter>src</Filter>
    </ClCompile>
    <ClCompile Include="..\..\src\LuaUtils.cpp">
      <Filter>src</Filter>
    </ClCompile>
    <ClCompile Include="..\..\src\main.cpp">
      <Filter>src</Filter>
    </ClCompile>
    <ClCompile Include="..\..\src\MarketAgent.cpp">
      <Filter>src</Filter>
    </ClCompile>
    <ClCompile Include="..\..\src\Missile.cpp">
      <Filter>src</Filter>
    </ClCompile>
    <ClCompile Include="..\..\src\ModelBody.cpp">
      <Filter>src</Filter>
    </ClCompile>
    <ClCompile Include="..\..\src\ObjectViewerView.cpp">
      <Filter>src</Filter>
    </ClCompile>
    <ClCompile Include="..\..\src\perlin.cpp">
      <Filter>src</Filter>
    </ClCompile>
    <ClCompile Include="..\..\src\Pi.cpp">
      <Filter>src</Filter>
    </ClCompile>
    <ClCompile Include="..\..\src\Planet.cpp">
      <Filter>src</Filter>
    </ClCompile>
    <ClCompile Include="..\..\src\Player.cpp">
      <Filter>src</Filter>
    </ClCompile>
    <ClCompile Include="..\..\src\Polit.cpp">
      <Filter>src</Filter>
    </ClCompile>
    <ClCompile Include="..\..\src\Projectile.cpp">
      <Filter>src</Filter>
    </ClCompile>
    <ClCompile Include="..\..\src\SectorView.cpp">
      <Filter>src</Filter>
    </ClCompile>
    <ClCompile Include="..\..\src\Serializer.cpp">
      <Filter>src</Filter>
    </ClCompile>
    <ClCompile Include="..\..\src\Sfx.cpp">
      <Filter>src</Filter>
    </ClCompile>
    <ClCompile Include="..\..\src\Ship-AI.cpp">
      <Filter>src</Filter>
    </ClCompile>
    <ClCompile Include="..\..\src\Ship.cpp">
      <Filter>src</Filter>
    </ClCompile>
    <ClCompile Include="..\..\src\ShipAICmd.cpp">
      <Filter>src</Filter>
    </ClCompile>
    <ClCompile Include="..\..\src\ShipCpanel.cpp">
      <Filter>src</Filter>
    </ClCompile>
    <ClCompile Include="..\..\src\ShipCpanelMultiFuncDisplays.cpp">
      <Filter>src</Filter>
    </ClCompile>
    <ClCompile Include="..\..\src\ShipType.cpp">
      <Filter>src</Filter>
    </ClCompile>
    <ClCompile Include="..\..\src\Sound.cpp">
      <Filter>src</Filter>
    </ClCompile>
    <ClCompile Include="..\..\src\Space.cpp">
      <Filter>src</Filter>
    </ClCompile>
    <ClCompile Include="..\..\src\SpaceStation.cpp">
      <Filter>src</Filter>
    </ClCompile>
    <ClCompile Include="..\..\src\SpaceStationView.cpp">
      <Filter>src</Filter>
    </ClCompile>
    <ClCompile Include="..\..\src\Star.cpp">
      <Filter>src</Filter>
    </ClCompile>
    <ClCompile Include="..\..\src\SystemInfoView.cpp">
      <Filter>src</Filter>
    </ClCompile>
    <ClCompile Include="..\..\src\SystemView.cpp">
      <Filter>src</Filter>
    </ClCompile>
    <ClCompile Include="..\..\src\utils.cpp">
      <Filter>src</Filter>
    </ClCompile>
    <ClCompile Include="..\..\src\WorldView.cpp">
      <Filter>src</Filter>
    </ClCompile>
    <ClCompile Include="..\..\src\Background.cpp">
      <Filter>src</Filter>
    </ClCompile>
    <ClCompile Include="..\..\src\SoundMusic.cpp">
      <Filter>src</Filter>
    </ClCompile>
    <ClCompile Include="..\..\src\LuaMusic.cpp">
      <Filter>src</Filter>
    </ClCompile>
    <ClCompile Include="..\..\src\LuaSystemPath.cpp">
      <Filter>src</Filter>
    </ClCompile>
    <ClCompile Include="..\..\src\ShipSpinnerWidget.cpp">
      <Filter>src</Filter>
    </ClCompile>
    <ClCompile Include="..\..\src\ChatForm.cpp">
      <Filter>src</Filter>
    </ClCompile>
    <ClCompile Include="..\..\src\StationAdvertForm.cpp">
      <Filter>src</Filter>
    </ClCompile>
    <ClCompile Include="..\..\src\FormController.cpp">
      <Filter>src</Filter>
    </ClCompile>
    <ClCompile Include="..\..\src\StationPoliceForm.cpp">
      <Filter>src</Filter>
    </ClCompile>
    <ClCompile Include="..\..\src\StationServicesForm.cpp">
      <Filter>src</Filter>
    </ClCompile>
    <ClCompile Include="..\..\src\StationBulletinBoardForm.cpp">
      <Filter>src</Filter>
    </ClCompile>
    <ClCompile Include="..\..\src\StationCommodityMarketForm.cpp">
      <Filter>src</Filter>
    </ClCompile>
    <ClCompile Include="..\..\src\StationShipEquipmentForm.cpp">
      <Filter>src</Filter>
    </ClCompile>
    <ClCompile Include="..\..\src\StationShipMarketForm.cpp">
      <Filter>src</Filter>
    </ClCompile>
    <ClCompile Include="..\..\src\StationShipRepairForm.cpp">
      <Filter>src</Filter>
    </ClCompile>
    <ClCompile Include="..\..\src\StationShipViewForm.cpp">
      <Filter>src</Filter>
    </ClCompile>
    <ClCompile Include="..\..\src\StationShipyardForm.cpp">
      <Filter>src</Filter>
    </ClCompile>
    <ClCompile Include="..\..\src\Lang.cpp">
      <Filter>src</Filter>
    </ClCompile>
    <ClCompile Include="..\..\src\StringF.cpp">
      <Filter>src</Filter>
    </ClCompile>
    <ClCompile Include="..\..\src\LuaConsole.cpp">
      <Filter>src</Filter>
    </ClCompile>
    <ClCompile Include="..\..\src\LuaLang.cpp">
      <Filter>src</Filter>
    </ClCompile>
    <ClCompile Include="..\..\src\TerrainBody.cpp">
      <Filter>src</Filter>
    </ClCompile>
    <ClCompile Include="..\..\src\enum_table.cpp">
      <Filter>src</Filter>
    </ClCompile>
    <ClCompile Include="..\..\src\Camera.cpp">
      <Filter>src</Filter>
    </ClCompile>
    <ClCompile Include="..\..\src\FontCache.cpp">
      <Filter>src</Filter>
    </ClCompile>
    <ClCompile Include="..\..\src\FileSystem.cpp">
      <Filter>src</Filter>
    </ClCompile>
    <ClCompile Include="..\..\src\Color.cpp">
      <Filter>src</Filter>
    </ClCompile>
    <ClCompile Include="..\..\src\Game.cpp">
      <Filter>src</Filter>
    </ClCompile>
    <ClCompile Include="..\..\src\MathUtil.cpp">
      <Filter>src</Filter>
    </ClCompile>
    <ClCompile Include="..\..\src\ShipController.cpp">
      <Filter>src</Filter>
    </ClCompile>
    <ClCompile Include="..\..\src\CRC32.cpp">
      <Filter>src</Filter>
    </ClCompile>
    <ClCompile Include="..\..\src\SDLWrappers.cpp">
      <Filter>src</Filter>
    </ClCompile>
    <ClCompile Include="..\..\src\View.cpp">
      <Filter>src</Filter>
    </ClCompile>
    <ClCompile Include="..\..\src\FileSourceZip.cpp">
      <Filter>src</Filter>
    </ClCompile>
    <ClCompile Include="..\..\src\ModManager.cpp">
      <Filter>src</Filter>
    </ClCompile>
    <ClCompile Include="..\..\src\LuaFixed.cpp">
      <Filter>src</Filter>
    </ClCompile>
    <ClCompile Include="..\..\src\LuaMatrix.cpp">
      <Filter>src</Filter>
    </ClCompile>
    <ClCompile Include="..\..\src\LuaVector.cpp">
      <Filter>src</Filter>
    </ClCompile>
    <ClCompile Include="..\..\src\LuaSystemBody.cpp">
      <Filter>src</Filter>
    </ClCompile>
    <ClCompile Include="..\..\src\LuaComms.cpp">
      <Filter>src</Filter>
    </ClCompile>
    <ClCompile Include="..\..\src\win32\FileSystemWin32.cpp">
      <Filter>src\win32</Filter>
    </ClCompile>
    <ClCompile Include="..\..\src\win32\pch.cpp">
      <Filter>src\win32</Filter>
    </ClCompile>
    <ClCompile Include="..\..\src\win32\OSWin32.cpp">
      <Filter>src\win32</Filter>
    </ClCompile>
    <ClCompile Include="..\..\src\posix\FileSystemPosix.cpp">
      <Filter>src\posix</Filter>
    </ClCompile>
    <ClCompile Include="..\..\src\posix\OSPosix.cpp">
      <Filter>src\posix</Filter>
    </ClCompile>
    <ClCompile Include="..\..\src\win32\WinMath.cpp">
      <Filter>src\win32</Filter>
    </ClCompile>
    <ClCompile Include="..\..\src\Intro.cpp">
      <Filter>src</Filter>
    </ClCompile>
    <ClCompile Include="..\..\src\LuaEvent.cpp">
      <Filter>src</Filter>
    </ClCompile>
    <ClCompile Include="..\..\src\LuaFileSystem.cpp">
      <Filter>src</Filter>
    </ClCompile>
    <ClCompile Include="..\..\src\ModelCache.cpp">
      <Filter>src</Filter>
    </ClCompile>
    <ClCompile Include="..\..\src\Lua.cpp">
      <Filter>src</Filter>
    </ClCompile>
    <ClCompile Include="..\..\src\LuaRef.cpp">
      <Filter>src</Filter>
    </ClCompile>
    <ClCompile Include="..\..\src\Factions.cpp">
      <Filter>src</Filter>
    </ClCompile>
    <ClCompile Include="..\..\src\DeathView.cpp">
      <Filter>src</Filter>
    </ClCompile>
    <ClCompile Include="..\..\src\LuaDev.cpp">
      <Filter>src</Filter>
    </ClCompile>
    <ClCompile Include="..\..\src\Intro.cpp">
      <Filter>src</Filter>
    </ClCompile>
    <ClCompile Include="..\..\src\Tombstone.cpp">
      <Filter>src</Filter>
    </ClCompile>
    <ClCompile Include="..\..\src\LuaFaction.cpp">
      <Filter>src</Filter>
    </ClCompile>
    <ClCompile Include="..\..\src\UIView.cpp">
      <Filter>src</Filter>
    </ClCompile>
    <ClCompile Include="..\..\src\PngWriter.cpp">
      <Filter>src</Filter>
    </ClCompile>
    <ClCompile Include="..\..\src\UIView.cpp">
      <Filter>src</Filter>
    </ClCompile>
    <ClCompile Include="..\..\src\ModelViewer.cpp">
      <Filter>src</Filter>
    </ClCompile>
    <ClCompile Include="..\..\src\SpaceStationType.cpp">
      <Filter>src</Filter>
    </ClCompile>
    <ClCompile Include="..\..\src\CameraController.cpp">
      <Filter>src</Filter>
    </ClCompile>
    <ClCompile Include="..\..\src\EnumStrings.cpp">
      <Filter>src</Filter>
    </ClCompile>
    <ClCompile Include="..\..\src\LuaMissile.cpp">
      <Filter>src</Filter>
    </ClCompile>
    <ClCompile Include="..\..\src\LuaShipDef.cpp">
      <Filter>src</Filter>
    </ClCompile>
    <ClCompile Include="..\..\src\LuaEquipDef.cpp">
      <Filter>src</Filter>
    </ClCompile>
    <ClCompile Include="..\..\src\NavLights.cpp">
      <Filter>src</Filter>
    </ClCompile>
    <ClCompile Include="..\..\src\Orbit.cpp">
      <Filter>src</Filter>
    </ClCompile>
    <ClCompile Include="..\..\src\LuaPropertiedObject.cpp">
      <Filter>src</Filter>
    </ClCompile>
    <ClCompile Include="..\..\src\PropertyMap.cpp">
      <Filter>src</Filter>
    </ClCompile>
    <ClCompile Include="..\..\src\GeoPatch.cpp">
      <Filter>src</Filter>
    </ClCompile>
    <ClCompile Include="..\..\src\GeoPatchContext.cpp">
      <Filter>src</Filter>
    </ClCompile>
    <ClCompile Include="..\..\src\GeoPatchID.cpp">
      <Filter>src</Filter>
    </ClCompile>
    <ClCompile Include="..\..\src\GeoPatchJobs.cpp">
      <Filter>src</Filter>
    </ClCompile>
    <ClCompile Include="..\..\src\JobQueue.cpp">
      <Filter>src</Filter>
    </ClCompile>
    <ClCompile Include="..\..\contrib\PicoDDS\PicoDDS.cpp">
      <Filter>src</Filter>
    </ClCompile>
    <ClCompile Include="..\..\src\FaceGenManager.cpp">
      <Filter>src</Filter>
    </ClCompile>
<<<<<<< HEAD
    <ClCompile Include="..\..\src\Colors.cpp">
      <Filter>src</Filter>
    </ClCompile>
    <ClCompile Include="..\..\src\GameLog.cpp">
=======
    <ClCompile Include="..\..\src\SpeedLines.cpp">
>>>>>>> fb1e58c7
      <Filter>src</Filter>
    </ClCompile>
  </ItemGroup>
  <ItemGroup>
    <ClInclude Include="..\..\src\Aabb.h">
      <Filter>src</Filter>
    </ClInclude>
    <ClInclude Include="..\..\src\WorldView.h">
      <Filter>src</Filter>
    </ClInclude>
    <ClInclude Include="..\..\src\AmbientSounds.h">
      <Filter>src</Filter>
    </ClInclude>
    <ClInclude Include="..\..\src\Body.h">
      <Filter>src</Filter>
    </ClInclude>
    <ClInclude Include="..\..\src\buildopts.h">
      <Filter>src</Filter>
    </ClInclude>
    <ClInclude Include="..\..\src\CargoBody.h">
      <Filter>src</Filter>
    </ClInclude>
    <ClInclude Include="..\..\src\CityOnPlanet.h">
      <Filter>src</Filter>
    </ClInclude>
    <ClInclude Include="..\..\src\Color.h">
      <Filter>src</Filter>
    </ClInclude>
    <ClInclude Include="..\..\src\CommodityTradeWidget.h">
      <Filter>src</Filter>
    </ClInclude>
    <ClInclude Include="..\..\src\DeleteEmitter.h">
      <Filter>src</Filter>
    </ClInclude>
    <ClInclude Include="..\..\src\DynamicBody.h">
      <Filter>src</Filter>
    </ClInclude>
    <ClInclude Include="..\..\src\EquipType.h">
      <Filter>src</Filter>
    </ClInclude>
    <ClInclude Include="..\..\src\FaceVideoLink.h">
      <Filter>src</Filter>
    </ClInclude>
    <ClInclude Include="..\..\src\fixed.h">
      <Filter>src</Filter>
    </ClInclude>
    <ClInclude Include="..\..\src\Frame.h">
      <Filter>src</Filter>
    </ClInclude>
    <ClInclude Include="..\..\src\GalacticView.h">
      <Filter>src</Filter>
    </ClInclude>
    <ClInclude Include="..\..\src\GameConfig.h">
      <Filter>src</Filter>
    </ClInclude>
    <ClInclude Include="..\..\src\gameconsts.h">
      <Filter>src</Filter>
    </ClInclude>
    <ClInclude Include="..\..\src\GeoSphere.h">
      <Filter>src</Filter>
    </ClInclude>
    <ClInclude Include="..\..\src\HyperspaceCloud.h">
      <Filter>src</Filter>
    </ClInclude>
    <ClInclude Include="..\..\src\IniConfig.h">
      <Filter>src</Filter>
    </ClInclude>
    <ClInclude Include="..\..\src\KeyBindings.h">
      <Filter>src</Filter>
    </ClInclude>
    <ClInclude Include="..\..\src\libs.h">
      <Filter>src</Filter>
    </ClInclude>
    <ClInclude Include="..\..\src\LuaBody.h">
      <Filter>src</Filter>
    </ClInclude>
    <ClInclude Include="..\..\src\LuaChatForm.h">
      <Filter>src</Filter>
    </ClInclude>
    <ClInclude Include="..\..\src\LuaConstants.h">
      <Filter>src</Filter>
    </ClInclude>
    <ClInclude Include="..\..\src\LuaEngine.h">
      <Filter>src</Filter>
    </ClInclude>
    <ClInclude Include="..\..\src\LuaFormat.h">
      <Filter>src</Filter>
    </ClInclude>
    <ClInclude Include="..\..\src\LuaGame.h">
      <Filter>src</Filter>
    </ClInclude>
    <ClInclude Include="..\..\src\LuaManager.h">
      <Filter>src</Filter>
    </ClInclude>
    <ClInclude Include="..\..\src\LuaNameGen.h">
      <Filter>src</Filter>
    </ClInclude>
    <ClInclude Include="..\..\src\LuaObject.h">
      <Filter>src</Filter>
    </ClInclude>
    <ClInclude Include="..\..\src\LuaPlanet.h">
      <Filter>src</Filter>
    </ClInclude>
    <ClInclude Include="..\..\src\LuaPlayer.h">
      <Filter>src</Filter>
    </ClInclude>
    <ClInclude Include="..\..\src\LuaRand.h">
      <Filter>src</Filter>
    </ClInclude>
    <ClInclude Include="..\..\src\LuaSerializer.h">
      <Filter>src</Filter>
    </ClInclude>
    <ClInclude Include="..\..\src\LuaShip.h">
      <Filter>src</Filter>
    </ClInclude>
    <ClInclude Include="..\..\src\LuaSpace.h">
      <Filter>src</Filter>
    </ClInclude>
    <ClInclude Include="..\..\src\LuaSpaceStation.h">
      <Filter>src</Filter>
    </ClInclude>
    <ClInclude Include="..\..\src\LuaStar.h">
      <Filter>src</Filter>
    </ClInclude>
    <ClInclude Include="..\..\src\LuaStarSystem.h">
      <Filter>src</Filter>
    </ClInclude>
    <ClInclude Include="..\..\src\LuaTimer.h">
      <Filter>src</Filter>
    </ClInclude>
    <ClInclude Include="..\..\src\LuaUtils.h">
      <Filter>src</Filter>
    </ClInclude>
    <ClInclude Include="..\..\src\MarketAgent.h">
      <Filter>src</Filter>
    </ClInclude>
    <ClInclude Include="..\..\src\matrix4x4.h">
      <Filter>src</Filter>
    </ClInclude>
    <ClInclude Include="..\..\src\Missile.h">
      <Filter>src</Filter>
    </ClInclude>
    <ClInclude Include="..\..\src\ModelBody.h">
      <Filter>src</Filter>
    </ClInclude>
    <ClInclude Include="..\..\src\Object.h">
      <Filter>src</Filter>
    </ClInclude>
    <ClInclude Include="..\..\src\ObjectViewerView.h">
      <Filter>src</Filter>
    </ClInclude>
    <ClInclude Include="..\..\src\perlin.h">
      <Filter>src</Filter>
    </ClInclude>
    <ClInclude Include="..\..\src\PersistSystemData.h">
      <Filter>src</Filter>
    </ClInclude>
    <ClInclude Include="..\..\src\Pi.h">
      <Filter>src</Filter>
    </ClInclude>
    <ClInclude Include="..\..\src\Planet.h">
      <Filter>src</Filter>
    </ClInclude>
    <ClInclude Include="..\..\src\Player.h">
      <Filter>src</Filter>
    </ClInclude>
    <ClInclude Include="..\..\src\Polit.h">
      <Filter>src</Filter>
    </ClInclude>
    <ClInclude Include="..\..\src\Projectile.h">
      <Filter>src</Filter>
    </ClInclude>
    <ClInclude Include="..\..\src\Quaternion.h">
      <Filter>src</Filter>
    </ClInclude>
    <ClInclude Include="..\..\src\RefCounted.h">
      <Filter>src</Filter>
    </ClInclude>
    <ClInclude Include="..\..\src\SectorView.h">
      <Filter>src</Filter>
    </ClInclude>
    <ClInclude Include="..\..\src\Serializer.h">
      <Filter>src</Filter>
    </ClInclude>
    <ClInclude Include="..\..\src\Sfx.h">
      <Filter>src</Filter>
    </ClInclude>
    <ClInclude Include="..\..\src\Ship.h">
      <Filter>src</Filter>
    </ClInclude>
    <ClInclude Include="..\..\src\ShipAICmd.h">
      <Filter>src</Filter>
    </ClInclude>
    <ClInclude Include="..\..\src\ShipCpanel.h">
      <Filter>src</Filter>
    </ClInclude>
    <ClInclude Include="..\..\src\ShipCpanelMultiFuncDisplays.h">
      <Filter>src</Filter>
    </ClInclude>
    <ClInclude Include="..\..\src\ShipType.h">
      <Filter>src</Filter>
    </ClInclude>
    <ClInclude Include="..\..\src\Sound.h">
      <Filter>src</Filter>
    </ClInclude>
    <ClInclude Include="..\..\src\Space.h">
      <Filter>src</Filter>
    </ClInclude>
    <ClInclude Include="..\..\src\SpaceStation.h">
      <Filter>src</Filter>
    </ClInclude>
    <ClInclude Include="..\..\src\SpaceStationView.h">
      <Filter>src</Filter>
    </ClInclude>
    <ClInclude Include="..\..\src\Star.h">
      <Filter>src</Filter>
    </ClInclude>
    <ClInclude Include="..\..\src\SystemInfoView.h">
      <Filter>src</Filter>
    </ClInclude>
    <ClInclude Include="..\..\src\SystemView.h">
      <Filter>src</Filter>
    </ClInclude>
    <ClInclude Include="..\..\src\utils.h">
      <Filter>src</Filter>
    </ClInclude>
    <ClInclude Include="..\..\src\vector3.h">
      <Filter>src</Filter>
    </ClInclude>
    <ClInclude Include="..\..\src\VideoLink.h">
      <Filter>src</Filter>
    </ClInclude>
    <ClInclude Include="..\..\src\View.h">
      <Filter>src</Filter>
    </ClInclude>
    <ClInclude Include="..\..\src\Background.h">
      <Filter>src</Filter>
    </ClInclude>
    <ClInclude Include="..\..\src\SoundMusic.h">
      <Filter>src</Filter>
    </ClInclude>
    <ClInclude Include="..\..\src\LuaMusic.h">
      <Filter>src</Filter>
    </ClInclude>
    <ClInclude Include="..\..\src\LuaSystemPath.h">
      <Filter>src</Filter>
    </ClInclude>
    <ClInclude Include="..\..\src\ShipSpinnerWidget.h">
      <Filter>src</Filter>
    </ClInclude>
    <ClInclude Include="..\..\src\ChatForm.h">
      <Filter>src</Filter>
    </ClInclude>
    <ClInclude Include="..\..\src\StationAdvertForm.h">
      <Filter>src</Filter>
    </ClInclude>
    <ClInclude Include="..\..\src\FormController.h">
      <Filter>src</Filter>
    </ClInclude>
    <ClInclude Include="..\..\src\StationPoliceForm.h">
      <Filter>src</Filter>
    </ClInclude>
    <ClInclude Include="..\..\src\StationServicesForm.h">
      <Filter>src</Filter>
    </ClInclude>
    <ClInclude Include="..\..\src\StationBulletinBoardForm.h">
      <Filter>src</Filter>
    </ClInclude>
    <ClInclude Include="..\..\src\StationCommodityMarketForm.h">
      <Filter>src</Filter>
    </ClInclude>
    <ClInclude Include="..\..\src\StationShipEquipmentForm.h">
      <Filter>src</Filter>
    </ClInclude>
    <ClInclude Include="..\..\src\StationShipMarketForm.h">
      <Filter>src</Filter>
    </ClInclude>
    <ClInclude Include="..\..\src\StationShipRepairForm.h">
      <Filter>src</Filter>
    </ClInclude>
    <ClInclude Include="..\..\src\StationShipViewForm.h">
      <Filter>src</Filter>
    </ClInclude>
    <ClInclude Include="..\..\src\StationShipyardForm.h">
      <Filter>src</Filter>
    </ClInclude>
    <ClInclude Include="..\..\src\LuaConsole.h">
      <Filter>src</Filter>
    </ClInclude>
    <ClInclude Include="..\..\src\StringF.h">
      <Filter>src</Filter>
    </ClInclude>
    <ClInclude Include="..\..\src\LuaLang.h">
      <Filter>src</Filter>
    </ClInclude>
    <ClInclude Include="..\..\src\TerrainBody.h">
      <Filter>src</Filter>
    </ClInclude>
    <ClInclude Include="..\..\src\enum_table.h">
      <Filter>src</Filter>
    </ClInclude>
    <ClInclude Include="..\..\src\Camera.h">
      <Filter>src</Filter>
    </ClInclude>
    <ClInclude Include="..\..\src\SmartPtr.h">
      <Filter>src</Filter>
    </ClInclude>
    <ClInclude Include="..\..\src\vector2.h">
      <Filter>src</Filter>
    </ClInclude>
    <ClInclude Include="..\..\src\FontCache.h">
      <Filter>src</Filter>
    </ClInclude>
    <ClInclude Include="..\..\src\ByteRange.h">
      <Filter>src</Filter>
    </ClInclude>
    <ClInclude Include="..\..\src\StringRange.h">
      <Filter>src</Filter>
    </ClInclude>
    <ClInclude Include="..\..\src\FileSystem.h">
      <Filter>src</Filter>
    </ClInclude>
    <ClInclude Include="..\..\src\MathUtil.h">
      <Filter>src</Filter>
    </ClInclude>
    <ClInclude Include="..\..\src\Game.h">
      <Filter>src</Filter>
    </ClInclude>
    <ClInclude Include="..\..\src\ShipController.h">
      <Filter>src</Filter>
    </ClInclude>
    <ClInclude Include="..\..\src\CRC32.h">
      <Filter>src</Filter>
    </ClInclude>
    <ClInclude Include="..\..\src\SDLWrappers.h">
      <Filter>src</Filter>
    </ClInclude>
    <ClInclude Include="..\..\src\FileSourceZip.h">
      <Filter>src</Filter>
    </ClInclude>
    <ClInclude Include="..\..\src\ModManager.h">
      <Filter>src</Filter>
    </ClInclude>
    <ClInclude Include="..\..\src\LuaVector.h">
      <Filter>src</Filter>
    </ClInclude>
    <ClInclude Include="..\..\src\LuaFixed.h">
      <Filter>src</Filter>
    </ClInclude>
    <ClInclude Include="..\..\src\LuaMatrix.h">
      <Filter>src</Filter>
    </ClInclude>
    <ClInclude Include="..\..\src\LuaSystemBody.h">
      <Filter>src</Filter>
    </ClInclude>
    <ClInclude Include="..\..\src\LuaComms.h">
      <Filter>src</Filter>
    </ClInclude>
    <ClInclude Include="..\..\src\win32\pch.h">
      <Filter>src\win32</Filter>
    </ClInclude>
    <ClInclude Include="..\..\src\win32\TextUtils.h">
      <Filter>src\win32</Filter>
    </ClInclude>
    <ClInclude Include="..\..\src\win32\WinMath.h">
      <Filter>src\win32</Filter>
    </ClInclude>
    <ClInclude Include="..\..\src\Intro.h">
      <Filter>src</Filter>
    </ClInclude>
    <ClInclude Include="..\..\src\ModelCache.h">
      <Filter>src</Filter>
    </ClInclude>
    <ClInclude Include="..\..\src\LuaEvent.h">
      <Filter>src</Filter>
    </ClInclude>
    <ClInclude Include="..\..\src\LuaFileSystem.h">
      <Filter>src</Filter>
    </ClInclude>
    <ClInclude Include="..\..\src\Lua.h">
      <Filter>src</Filter>
    </ClInclude>
    <ClInclude Include="..\..\src\CollMesh.h">
      <Filter>src</Filter>
    </ClInclude>
    <ClInclude Include="..\..\src\AnimationCurves.h">
      <Filter>src</Filter>
    </ClInclude>
    <ClInclude Include="..\..\src\LuaRef.h">
      <Filter>src</Filter>
    </ClInclude>
    <ClInclude Include="..\..\src\LuaPushPull.h">
      <Filter>src</Filter>
    </ClInclude>
    <ClInclude Include="..\..\src\Factions.h">
      <Filter>src</Filter>
    </ClInclude>
    <ClInclude Include="..\..\contrib\vcacheopt\vcacheopt.h">
      <Filter>src</Filter>
    </ClInclude>
    <ClInclude Include="..\..\src\DeathView.h">
      <Filter>src</Filter>
    </ClInclude>
    <ClInclude Include="..\..\src\LuaDev.h">
      <Filter>src</Filter>
    </ClInclude>
    <ClInclude Include="..\..\src\Intro.h">
      <Filter>src</Filter>
    </ClInclude>
    <ClInclude Include="..\..\src\Tombstone.h">
      <Filter>src</Filter>
    </ClInclude>
    <ClInclude Include="..\..\src\Cutscene.h">
      <Filter>src</Filter>
    </ClInclude>
    <ClInclude Include="..\..\src\LuaFaction.h">
      <Filter>src</Filter>
    </ClInclude>
    <ClInclude Include="..\..\src\UIView.h">
      <Filter>src</Filter>
    </ClInclude>
    <ClInclude Include="..\..\src\PngWriter.h">
      <Filter>src</Filter>
    </ClInclude>
    <ClInclude Include="..\..\src\UIView.h">
      <Filter>src</Filter>
    </ClInclude>
    <ClInclude Include="..\..\src\ModelViewer.h">
      <Filter>src</Filter>
    </ClInclude>
    <ClInclude Include="..\..\src\SpaceStationType.h">
      <Filter>src</Filter>
    </ClInclude>
    <ClInclude Include="..\..\src\CameraController.h">
      <Filter>src</Filter>
    </ClInclude>
    <ClInclude Include="..\..\src\EnumStrings.h">
      <Filter>src</Filter>
    </ClInclude>
    <ClInclude Include="..\..\src\LuaMissile.h">
      <Filter>src</Filter>
    </ClInclude>
    <ClInclude Include="..\..\src\LuaShipDef.h">
      <Filter>src</Filter>
    </ClInclude>
    <ClInclude Include="..\..\src\LuaEquipDef.h">
      <Filter>src</Filter>
    </ClInclude>
    <ClInclude Include="..\..\src\NavLights.h">
      <Filter>src</Filter>
    </ClInclude>
    <ClInclude Include="..\..\src\matrix3x3.h">
      <Filter>src</Filter>
    </ClInclude>
    <ClInclude Include="..\..\src\Orbit.h">
      <Filter>src</Filter>
    </ClInclude>
    <ClInclude Include="..\..\src\LuaTable.h">
      <Filter>src</Filter>
    </ClInclude>
    <ClInclude Include="..\..\src\FloatComparison.h">
      <Filter>src</Filter>
    </ClInclude>
    <ClInclude Include="..\..\src\PropertiedObject.h">
      <Filter>src</Filter>
    </ClInclude>
    <ClInclude Include="..\..\src\PropertyMap.h">
      <Filter>src</Filter>
    </ClInclude>
    <ClInclude Include="..\..\src\GeoPatch.h">
      <Filter>src</Filter>
    </ClInclude>
    <ClInclude Include="..\..\src\GeoPatchContext.h">
      <Filter>src</Filter>
    </ClInclude>
    <ClInclude Include="..\..\src\GeoPatchID.h">
      <Filter>src</Filter>
    </ClInclude>
    <ClInclude Include="..\..\src\GeoPatchJobs.h">
      <Filter>src</Filter>
    </ClInclude>
    <ClInclude Include="..\..\src\JobQueue.h">
      <Filter>src</Filter>
    </ClInclude>
    <ClInclude Include="..\..\contrib\PicoDDS\PicoDDS.h">
      <Filter>src</Filter>
    </ClInclude>
    <ClInclude Include="..\..\src\OS.h">
      <Filter>src</Filter>
    </ClInclude>
    <ClInclude Include="..\..\src\LuaWrappable.h">
      <Filter>src</Filter>
    </ClInclude>
    <ClInclude Include="..\..\src\Random.h">
      <Filter>src</Filter>
    </ClInclude>
    <ClInclude Include="..\..\src\FaceGenManager.h">
      <Filter>src</Filter>
    </ClInclude>
    <ClInclude Include="..\..\src\EquipSet.h">
      <Filter>src</Filter>
    </ClInclude>
<<<<<<< HEAD
    <ClInclude Include="..\..\src\GameLog.h">
      <Filter>src</Filter>
    </ClInclude>
    <ClInclude Include="..\..\src\Colors.h">
=======
    <ClInclude Include="..\..\src\SpeedLines.h">
>>>>>>> fb1e58c7
      <Filter>src</Filter>
    </ClInclude>
  </ItemGroup>
  <ItemGroup>
    <ResourceCompile Include="..\..\src\win32\pioneer.rc">
      <Filter>src\win32</Filter>
    </ResourceCompile>
  </ItemGroup>
</Project><|MERGE_RESOLUTION|>--- conflicted
+++ resolved
@@ -444,14 +444,13 @@
     <ClCompile Include="..\..\src\FaceGenManager.cpp">
       <Filter>src</Filter>
     </ClCompile>
-<<<<<<< HEAD
+    <ClCompile Include="..\..\src\SpeedLines.cpp">
+      <Filter>src</Filter>
+    </ClCompile>
     <ClCompile Include="..\..\src\Colors.cpp">
       <Filter>src</Filter>
     </ClCompile>
     <ClCompile Include="..\..\src\GameLog.cpp">
-=======
-    <ClCompile Include="..\..\src\SpeedLines.cpp">
->>>>>>> fb1e58c7
       <Filter>src</Filter>
     </ClCompile>
   </ItemGroup>
@@ -954,14 +953,13 @@
     <ClInclude Include="..\..\src\EquipSet.h">
       <Filter>src</Filter>
     </ClInclude>
-<<<<<<< HEAD
+    <ClInclude Include="..\..\src\SpeedLines.h">
+      <Filter>src</Filter>
+    </ClInclude>
     <ClInclude Include="..\..\src\GameLog.h">
       <Filter>src</Filter>
     </ClInclude>
     <ClInclude Include="..\..\src\Colors.h">
-=======
-    <ClInclude Include="..\..\src\SpeedLines.h">
->>>>>>> fb1e58c7
       <Filter>src</Filter>
     </ClInclude>
   </ItemGroup>
